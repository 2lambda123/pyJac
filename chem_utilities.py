"""Module containing element dict, species and reaction classes, and constants.

"""

# Python 2 compatibility
from __future__ import division

# Standard libraries
import math

import numpy as np

__all__ = ['RU', 'RUC', 'RU_JOUL', 'PA', 'get_elem_wt',
           'ReacInfo', 'SpecInfo', 'calc_spec_smh']

# universal gas constants, SI units
RU = 8.314510e3 # J/(kmole * K)
RUC = 1.9858775 # cal/(mole * K)
RU_JOUL = 8.314510e0

# Avogadro's number
AVAG = 6.0221367e23

# pressure of one standard atmosphere [Pa]
PA = 101325.0
<<<<<<< HEAD

class CommonEqualityMixin(object):

    def __eq__(self, other):
        return (isinstance(other, self.__class__)
            and self.__dict__ == other.__dict__)

    def __ne__(self, other):
        return not self.__eq__(other)
=======
>>>>>>> 194c4b7d


def get_elem_wt():
    """Returns dict with built-in element names and atomic weights [kg/kmol].

    Attributes
    ----------
    None

    Returns
    -------
    elem_wt : dict
        Dictionary with element name keys and atomic weight [kg/kmol] values.
    """
    elem_wt = dict([
        ('h',    1.00797), ('he',   4.00260), ('li',   6.93900),
        ('be',   9.01220), ('b',   10.81100), ('c',   12.01115),
        ('n',   14.00670), ('o',   15.99940), ('f',   18.99840),
        ('ne',  20.18300), ('na',  22.98980), ('mg',  24.31200),
        ('al',  26.98150), ('si',  28.08600), ('p',   30.97380),
        ('s',   32.06400), ('cl',  35.45300), ('ar',  39.94800),
        ('k',   39.10200), ('ca',  40.08000), ('sc',  44.95600),
        ('ti',  47.90000), ('v',   50.94200), ('cr',  51.99600),
        ('mn',  54.93800), ('fe',  55.84700), ('co',  58.93320),
        ('ni',  58.71000), ('cu',  63.54000), ('zn',  65.37000),
        ('ga',  69.72000), ('ge',  72.59000), ('as',  74.92160),
        ('se',  78.96000), ('br',  79.90090), ('kr',  83.80000),
        ('rb',  85.47000), ('sr',  87.62000), ('y',   88.90500),
        ('zr',  91.22000), ('nb',  92.90600), ('mo',  95.94000),
        ('tc',  99.00000), ('ru', 101.07000), ('rh', 102.90500),
        ('pd', 106.40000), ('ag', 107.87000), ('cd', 112.40000),
        ('in', 114.82000), ('sn', 118.69000), ('sb', 121.75000),
        ('te', 127.60000), ('i',  126.90440), ('xe', 131.30000),
        ('cs', 132.90500), ('ba', 137.34000), ('la', 138.91000),
        ('ce', 140.12000), ('pr', 140.90700), ('nd', 144.24000),
        ('pm', 145.00000), ('sm', 150.35000), ('eu', 151.96000),
        ('gd', 157.25000), ('tb', 158.92400), ('dy', 162.50000),
        ('ho', 164.93000), ('er', 167.26000), ('tm', 168.93400),
        ('yb', 173.04000), ('lu', 174.99700), ('hf', 178.49000),
        ('ta', 180.94800), ('w',  183.85000), ('re', 186.20000),
        ('os', 190.20000), ('ir', 192.20000), ('pt', 195.09000),
        ('au', 196.96700), ('hg', 200.59000), ('tl', 204.37000),
        ('pb', 207.19000), ('bi', 208.98000), ('po', 210.00000),
        ('at', 210.00000), ('rn', 222.00000), ('fr', 223.00000),
        ('ra', 226.00000), ('ac', 227.00000), ('th', 232.03800),
        ('pa', 231.00000), ('u',  238.03000), ('np', 237.00000),
        ('pu', 242.00000), ('am', 243.00000), ('cm', 247.00000),
        ('bk', 249.00000), ('cf', 251.00000), ('es', 254.00000),
        ('fm', 253.00000), ('d',    2.01410), ('e', 5.48578e-4)
        ])
    return elem_wt


class ReacInfo(CommonEqualityMixin):
    """Reaction class.

    Contains all information about a single reaction.

    Attributes
    ----------
    rev : bool
        True if reversible reaction, False if irreversible.
    reactants : list of str
        List of reactant species names.
    reac_nu : list of int/float
        List of reactant stoichiometric coefficients, either int or float.
    products : list of str
        List of product species names.
    prod_nu : list of int/float
        List of product stoichiometric coefficients, either int or float.
    A : float
        Arrhenius pre-exponential coefficient.
    b : float
        Arrhenius temperature exponent.
    E : float
        Arrhenius activation energy.
    rev_par : list of float, optional
        List of reverse Arrhenius coefficients (default empty).
    dup : bool, optional
        Duplicate reaction flag (default False).
    thd : bool, optional
        Third-body reaction flag (default False).
    thd_body : list of list of [str, float], optional
        List of third body names and efficiencies (default empty).
    pdep : bool, optional
        Pressure-dependence flag (default False).
    pdep_sp : str, optional
        Name of specific third-body or 'M' (default '').
    low : list of float, optional
        List of low-pressure-limit Arrhenius coefficients (default empty).
    high : list of float, optional
        List of high-pressure-limit Arrhenius coefficients (default empty).
    troe : bool, optional
        Troe pressure-dependence formulation flag (default False).
    troe_par : list of float, optional
        List of Troe formulation constants (default empty).
    sri : bool, optional
        SRI pressure-dependence formulation flag (default False).
    sri_par : list of float, optional
        List of SRI formulation constants (default empty).

    Notes
    -----
    `rev` does not require `rev_par`; if no explicit coefficients, the
    reverse reaction rate will be calculated through the equilibrium
    constant.
    Only one of [`low`,`high`] can be defined.
    If `troe` and `sri` are both False, then the Lindemann is assumed.
    """

    def __init__(self, rev, reactants, reac_nu, products, prod_nu, A, b, E):
        self.reac = reactants
        self.reac_nu = reac_nu
        self.prod = products
        self.prod_nu = prod_nu

        ## Arrhenius coefficients
        # pre-exponential factor [m, kmol, s]
        self.A = A
        # Temperature exponent [-]
        self.b = b
        # Activation energy, stored as activation temperature [K]
        self.E = E

        # reversible reaction properties
        self.rev = rev
        self.rev_par = [] # reverse A, b, E

        # duplicate reaction
        self.dup = False

        # third-body efficiencies
        self.thd = False
        self.thd_body = [] # in pairs with species and efficiency

        # pressure dependence
        self.pdep = False
        self.pdep_sp = ''
        self.low = []
        self.high = []

        self.troe = False
        self.troe_par = []

        self.sri = False
        self.sri_par = []

        # Parameters for pressure-dependent reaction parameterized by
        # bivariate Chebyshev polynomial in temperature and pressure.
        self.cheb = False
        # Number of temperature values over which fit computed.
        self.cheb_n_temp = 0
        # Number of pressure values over which fit computed.
        self.cheb_n_pres = 0
        # Pressure limits for Chebyshev fit [Pa]
        self.cheb_plim = [0.001 * PA, 100. * PA]
        # Temperature limits for Chebyshev fit [K]
        self.cheb_tlim = [300., 2500.]
        # 2D array of Chebyshev fit coefficients
        self.cheb_par = None

        # Parameters for pressure-dependent reaction parameterized by
        # logarithmically interpolating between Arrhenius rate expressions at
        # various pressures.
        self.plog = False
        # List of arrays with [pressure [Pa], A, b, E]
        self.plog_par = None
<<<<<<< HEAD

=======
>>>>>>> 194c4b7d



class SpecInfo(CommonEqualityMixin):
    """Species class.

    Contains all information about a single species.

    Attributes
    ----------
    name : str
        Name of species.
    elem : list of list of [str, float]
        Elemental composition in [element, number] pairs.
    mw : float
        Molecular weight.
    hi : list of float
        High-temperature range NASA thermodynamic coefficients.
    lo : list of float
        Low-temperature range NASA thermodynamic coefficients.
    Trange : list of float
        Temperatures defining ranges of thermodynamic polynomial fits
        (low, middle, high), default ([300, 1000, 5000]).
    """

    def __init__(self, name):
        self.name = name

        # elemental composition
        self.elem = []
        # molecular weight [kg/kmol]
        self.mw = 0.0
        # high-temp range thermodynamic coefficients
        self.hi = np.zeros(7)
        # low-temp range thermodynamic coefficients
        self.lo = np.zeros(7)
        # temperature [K] range for thermodynamic coefficients
        self.Trange = [300.0, 1000.0, 5000.0]


def calc_spec_smh(T, specs):
    """Calculate standard-state entropies minus enthalpies for all species.

    Parameters
    ----------
    T : float
        Temperature of gas mixture.
    specs : list of SpecInfo
        List of species.

    Returns
    -------
    spec_smh : list of float
        List of species' standard-state entropies minus enthalpies.
    """

    spec_smh = []

    Tlog = math.log(T)
    T2 = T * T
    T3 = T2 * T
    T4 = T3 * T

    Thalf = T / 2.0
    T2 = T2 / 6.0
    T3 = T3 / 12.0
    T4 = T4 / 20.0

    for sp in specs:
        if T <= sp.Trange[1]:
            smh = (sp.lo[0] * (Tlog - 1.0) + sp.lo[1] * Thalf + sp.lo[2] *
                  T2 + sp.lo[3] * T3 + sp.lo[4] * T4 - (sp.lo[5] / T) +
                  sp.lo[6]
                  )
        else:
            smh = (sp.hi[0] * (Tlog - 1.0) + sp.hi[1] * Thalf + sp.hi[2] *
                  T2 + sp.hi[3] * T3 + sp.hi[4] * T4 - (sp.hi[5] / T) +
                  sp.hi[6]
                  )

        spec_smh.append(smh)

    return(spec_smh)<|MERGE_RESOLUTION|>--- conflicted
+++ resolved
@@ -23,8 +23,6 @@
 
 # pressure of one standard atmosphere [Pa]
 PA = 101325.0
-<<<<<<< HEAD
-
 class CommonEqualityMixin(object):
 
     def __eq__(self, other):
@@ -33,9 +31,6 @@
 
     def __ne__(self, other):
         return not self.__eq__(other)
-=======
->>>>>>> 194c4b7d
-
 
 def get_elem_wt():
     """Returns dict with built-in element names and atomic weights [kg/kmol].
@@ -202,11 +197,6 @@
         self.plog = False
         # List of arrays with [pressure [Pa], A, b, E]
         self.plog_par = None
-<<<<<<< HEAD
-
-=======
->>>>>>> 194c4b7d
-
 
 
 class SpecInfo(CommonEqualityMixin):
