#! /usr/bin/env python
"""Creates source code for calculating analytical Jacobian matrix.
"""

# Python 2 compatibility
from __future__ import division
from __future__ import print_function

# Standard libraries
import sys
import math
import os

from utils import get_parser

# Local imports
import chem_utilities as chem
import mech_interpret as mech
import rate_subs as rate
import utils
import mech_auxiliary as aux
import CUDAParams
import CParams
import cache_optimizer as cache
import shared_memory as shared


def calculate_shared_memory(rind, rxn, specs, reacs, rev_reacs, pdep_reacs):
    # need to figure out shared memory stuff
    variable_list = []
    usages = []
    fwd_usage = 3
    rev_usage = 3
    pres_mod_usage = 0 if not (rxn.pdep or rxn.thd_body) else (3 if rxn.thd_body else 2)
    reac_usages = [0 for i in range(len(rxn.reac))]
    prod_usages = [0 for i in range(len(rxn.prod))]
    # add variables
    variable_list.append(shared.variable('fwd_rates', rind))
    if rxn.rev:
        variable_list.append(shared.variable('rev_rates', rev_reacs.index(rind)))
    if rxn.pdep or rxn.thd_body:
        variable_list.append(shared.variable('pres_mod', pdep_reacs.index(rind)))
    for sp in set(rxn.reac + rxn.prod + [x[0] for x in rxn.thd_body_eff]):
        variable_list.append(shared.variable('conc', sp))

    for i, sp in enumerate(rxn.reac):
        nu = rxn.reac_nu[i]
        if nu - 1 > 0:
            reac_usages[i] += 1
        for sp2 in range(len(specs)):
            if nu - 1 > 0:
                reac_usages[i] += nu - 1
            if rxn.pdep or rxn.thd_body:
                pres_mod_usage += 1
            if sp == sp2:
                continue
            ind = next((ind for ind, spec in enumerate(rxn.reac) if spec==sp2), None)
            if ind is not None:
                reac_usages[ind] += 1

    if rxn.rev:
        for i, sp in enumerate(rxn.prod):
            nu = rxn.prod_nu[i]
            for sp2 in range(len(specs)):
                if nu - 1 > 0:
                    prod_usages[i] += nu - 1
#already counted in reac
#                if rxn.pdep or rxn.thd_body:
#                    pres_mod_usage += 1
                if sp == sp2:
                    continue
                ind = next((ind for ind, spec in enumerate(rxn.prod) if spec==sp2), None)
                if ind is not None:
                    prod_usages[ind] += 1

    usages.append(fwd_usage)
    if rxn.rev:
        usages.append(rev_usage)
    if rxn.pdep or rxn.thd_body:
        usages.append(pres_mod_usage)
    for sp in set(rxn.reac + rxn.prod + [x[0] for x in rxn.thd_body_eff]):
        u = 0
        if sp in rxn.reac:
            u += reac_usages[rxn.reac.index(sp)]
        if sp in rxn.prod:
            u += prod_usages[rxn.prod.index(sp)]
        if sp in rxn.thd_body_eff:
            u += 1
        usages.append(u)

    if CUDAParams.JacRateStrat == CUDAParams.JacRatesCacheStrat.Exclude:
        if rxn.rev:
            usages[0] = 0
            usages[1] = 0
        else:
            usages[0] = 0

    return variable_list, usages

def write_dr_dy(file, lang, rev_reacs, rxn, rind, pind, nspec, get_array):
    # write the T_Pr and T_Fi terms if needed
    if rxn.pdep or (rxn.thd_body and rxn.thd_body_eff):
        jline = utils.line_start + 'pres_mod_temp = '
        if rxn.pdep:
            jline += '('
            # dPr/dYj contribution
            if rxn.low:
                # unimolecular/recombination
                jline += '(1.0 / (1.0 + Pr))'
            elif rxn.high:
                # chem-activated bimolecular
                jline += '(-Pr / (1.0 + Pr))'
            if rxn.troe:
                jline += (' - log(fmax(Fcent, 1.0e-300)) * 2.0 * A * (B * '
                          '{:.16}'.format(1.0 / math.log(10.0)) +
                          ' + A * '
                          '{:.16}) / '.format(0.14 / math.log(10.0)) +
                          '(B * B * B * (1.0 + A * A / (B * B)) '
                          '* (1.0 + A * A / (B * B)))'
                          )
            elif rxn.sri:
                jline += ('- X * X * '
                          '{:.16} * '.format(2.0 / math.log(10.0)) +
                          'log10(fmax(Pr, 1.0e-300)) * '
                          'log({:.4} * '.format(rxn.sri_par[0]) +
                          'exp({:.4} / T) + '.format(-rxn.sri_par[1]) +
                          'exp(T / {:.4}))'.format(-rxn.sri_par[2])
                          )

            jline += ') * '
        if rxn.rev:
            jline += '(' + get_array(lang, 'fwd_rates', rind)
            jline += ' - ' + \
                     get_array(lang, 'rev_rates', rev_reacs.index(rind))
            jline += ')'
        else:
            jline += get_array(lang, 'fwd_rates', rind)
        file.write(jline + utils.line_end[lang])

    jline = '  j_temp = -mw_avg * rho_inv * '
    # next, contribution from dR/dYj
    # namely the T_dy independent term
    if rxn.pdep or rxn.thd_body:
        jline += get_array(lang, 'pres_mod', pind)
        jline += ' * ('
    else:
        jline += '('

    reac_nu = 0
    prod_nu = 0
    if rxn.thd_body_eff and not rxn.pdep:
        reac_nu = 1
        if rxn.rev:
            prod_nu = 1

    # get reac and prod nu sums
    reac_nu += sum(rxn.reac_nu)

    if rxn.rev:
        prod_nu += sum(rxn.prod_nu)

    if reac_nu != 0:
        if reac_nu != 1:
            jline += '{} * '.format(float(reac_nu))
        jline += '' + get_array(lang, 'fwd_rates', rind)

    if prod_nu != 0:
        if prod_nu == 1:
            jline += ' - '
        else:
            jline += ' - {} * '.format(float(prod_nu))
        jline += '' + get_array(lang, 'rev_rates', rev_reacs.index(rind))

    if rxn.pdep:
        jline += ' + pres_mod_temp'
    jline += ')'

    file.write(jline + utils.line_end[lang])

    if rxn.pdep:
        file.write(utils.line_start +
            'pres_mod_temp *= (' + get_array(lang, 'pres_mod', pind) +
                            ' / conc_temp)' + utils.line_end[lang])

def write_rates(file, lang, rxn):
    if not (rxn.cheb or rxn.plog):
        file.write('  kf = ' + rate.rxn_rate_const(rxn.A, rxn.b, rxn.E) +
                   utils.line_end[lang])
    elif rxn.plog:
        vals = rxn.plog_par[0]
        file.write('  if (pres <= {:.4e}) {{\n'.format(vals[0]))
        line = ('    kf = ' + rate.rxn_rate_const(vals[1], vals[2], vals[3]))
        file.write(line + utils.line_end[lang])

        for idx, vals in enumerate(rxn.plog_par[:-1]):
            vals2 = rxn.plog_par[idx + 1]

            line = ('  }} else if ((pres > {:.4e}) '.format(vals[0]) +
                    '&& (pres <= {:.4e})) {{\n'.format(vals2[0]))
            file.write(line)

            line = ('    kf = log(' +
                    rate.rxn_rate_const(vals[1], vals[2], vals[3]) + ')'
                    )
            file.write(line + utils.line_end[lang])
            line = ('    kf2 = log(' +
                    rate.rxn_rate_const(vals2[1], vals2[2], vals2[3]) + ')'
                    )
            file.write(line + utils.line_end[lang])

            pres_log_diff = math.log(vals2[0]) - math.log(vals[0])
            line = ('    kf = exp(kf + (kf2 - kf) * (log(pres) - ' +
                    '{:.16e}) / '.format(math.log(vals[0])) +
                    '{:.16e})'.format(pres_log_diff)
                    )
            file.write(line + utils.line_end[lang])

        vals = rxn.plog_par[-1]
        file.write('  }} else if (pres > {:.4e}) {{\n'.format(vals[0]))
        line = ('    kf = ' + rate.rxn_rate_const(vals[1], vals[2], vals[3]))
        file.write(line + utils.line_end[lang])
        file.write('  }\n')
    elif rxn.cheb:
        file.write(rate.get_cheb_rate(lang, rxn, False))
    if rxn.rev and not rxn.rev_par:
        file.write('  kr = kf / Kc' + utils.line_end[lang])
    elif rxn.rev_par:
        file.write('  kr = ' +
                   rate.rxn_rate_const(rxn.rev_par[0],
                                       rxn.rev_par[1],
                                       rxn.rev_par[2]
                                       ) +
                   utils.line_end[lang]
                   )


def write_dr_dy_species(lang, specs, rxn, pind, j_sp, sp_j, rind, rev_reacs, get_array):
    jline = 'j_temp'
    last_spec = len(specs) - 1
    mw_frac = sp_j.mw / specs[last_spec].mw
    jline += ' * {:.16e}'.format(1. - mw_frac)
    if (rxn.pdep and rxn.pdep_sp == '') or (rxn.thd_body and rxn.thd_body_eff):
        alphaij = next((thd[1] for thd in rxn.thd_body_eff
                        if thd[0] == j_sp), 1.0)
        alphai_nspec = next((thd[1] for thd in rxn.thd_body_eff
                        if thd[0] == last_spec), 1.0)
        if alphai_nspec != 0:
            alphaij -= alphai_nspec * mw_frac
        if alphaij != 0:
            if alphaij != 1:
                if alphaij == -1:
                    jline += ' - pres_mod_temp'
                else:
                    jline += ' + {:.16e} * pres_mod_temp'.format(alphaij)
            else:
                jline += ' + pres_mod_temp'
    elif rxn.pdep and (rxn.pdep_sp == j_sp or rxn.pdep_sp == last_spec):
        if rxn.pdep_sp == j_sp:
            jline += ' + pres_mod_temp'
        else:
            jline += ' - pres_mod_temp * {:.16e}'.format(mw_frac)

    s_term = ''
    if (rxn.pdep or rxn.thd_body) and ((j_sp in rxn.reac or last_spec in rxn.reac)
            or (rxn.rev and (j_sp in rxn.prod or last_spec in rxn.prod))):
        s_term += ' + ' + get_array(lang, 'pres_mod', pind)
        s_term += ' * ('

    def __get_s_term(rxn, j_sp, reac=True):
        jline = 'kf' if reac else 'kr'
        if reac:
            nu = rxn.reac_nu[rxn.reac.index(j_sp)]
        else:
            nu = rxn.prod_nu[rxn.prod.index(j_sp)]
        if nu != 1:
            jline += ' * {}'.format(float(nu))

        if (nu - 1) > 0:
            if utils.is_integer(nu):
                # integer, so just use multiplication
                for i in range(int(nu) - 1):
                    if jline: jline += ' * '
                    jline += get_array(lang, 'conc', j_sp)
            else:
                if jline: jline += ' * '
                jline += ('pow(' + get_array(lang, 'conc', j_sp) +
                          ', {})'.format(nu - 1)
                          )

        the_list = rxn.reac if reac else rxn.prod
        # loop through remaining reactants
        for i, isp in enumerate(the_list):
            if isp == j_sp:
                continue

            nu = rxn.reac_nu[i] if reac else rxn.prod_nu[i]
            if utils.is_integer(nu):
                # integer, so just use multiplication
                for i in range(int(nu)):
                    if jline: jline += ' * '
                    jline += get_array(lang, 'conc', isp)
            else:
                if jline: jline += ' * '
                jline += ('pow(' + get_array(lang, 'conc', isp) +
                          ', ' + str(nu) + ')'
                          )
        return jline

    j_sp_add = False
    if j_sp in rxn.reac or (rxn.rev and j_sp in rxn.prod):
        j_sp_add = True
        add = ''
        if j_sp in rxn.reac:
            if not s_term:
                add += ' + '
            add += __get_s_term(rxn, j_sp, True)
        if rxn.rev and j_sp in rxn.prod:
            if not s_term:
                add += ' - '
            elif s_term[-1] == '(':
                add += '-'
            add += __get_s_term(rxn, j_sp, False)
        s_term += add

    if last_spec in rxn.reac or (rxn.rev and last_spec in rxn.prod):
        pre = '{:.16e}'.format(mw_frac)
        add = ''
        if j_sp_add:
            s_term += ' - '
        else:
            if s_term and s_term[-1] == '(':
                pre = '-' + pre
            else:
                pre = ' - ' + pre
        if last_spec in rxn.reac:
            add += __get_s_term(rxn, last_spec, True)
        if rxn.rev and last_spec in rxn.prod:
            if add:
                add += ' - '
            else:
                add += '-'
            add += __get_s_term(rxn, last_spec, False)
        s_term += pre + ' * (' + add + ')'

    if (rxn.pdep or rxn.thd_body) and s_term:
        s_term += ')'

    return jline + s_term


def write_kc(file, lang, specs, rxn):
    sum_nu = 0
    coeffs = {}
    for isp in set(rxn.reac + rxn.prod):
        sp = specs[isp]
        nu = utils.get_nu(isp, rxn)

        if nu == 0:
            continue

        sum_nu += nu

        lo_array = [nu] + [sp.lo[6], sp.lo[0], sp.lo[0] - 1.0, sp.lo[1] / 2.0,
                           sp.lo[2] / 6.0, sp.lo[3] / 12.0, sp.lo[4] / 20.0,
                           sp.lo[5]
                           ]

        lo_array = [x * lo_array[0] for x in [lo_array[1] - lo_array[2]] +
                    lo_array[3:]
                    ]

        hi_array = [nu] + [sp.hi[6], sp.hi[0], sp.hi[0] - 1.0, sp.hi[1] / 2.0,
                           sp.hi[2] / 6.0, sp.hi[3] / 12.0, sp.hi[4] / 20.0,
                           sp.hi[5]
                           ]

        hi_array = [x * hi_array[0] for x in [hi_array[1] - hi_array[2]] +
                    hi_array[3:]
                    ]
        if not sp.Trange[1] in coeffs:
            coeffs[sp.Trange[1]] = lo_array, hi_array
        else:
            coeffs[sp.Trange[1]] = [lo_array[i] + coeffs[sp.Trange[1]][0][i]
                                    for i in range(len(lo_array))
                                    ], \
                                    [hi_array[i] + coeffs[sp.Trange[1]][1][i]
                                    for i in range(len(hi_array))
                                    ]

    isFirst = True
    for T_mid in coeffs:
        # need temperature conditional for equilibrium constants
        line = utils.line_start + 'if (T <= {:})'.format(T_mid)
        if lang in ['c', 'cuda']:
            line += ' {\n'
        elif lang == 'fortran':
            line += ' then\n'
        elif lang == 'matlab':
            line += '\n'
        file.write(line)

        lo_array, hi_array = coeffs[T_mid]

        if isFirst:
            line = utils.line_start + '  Kc = '
        else:
            if lang in ['cuda', 'c']:
                line = utils.line_start + '  Kc += '
            else:
                line = utils.line_start + '  Kc = Kc + '
        line += ('({:.16e} + '.format(lo_array[0]) +
                 '{:.16e} * '.format(lo_array[1]) +
                 'logT + T * ('
                 '{:.16e} + T * ('.format(lo_array[2]) +
                 '{:.16e} + T * ('.format(lo_array[3]) +
                 '{:.16e} + '.format(lo_array[4]) +
                 '{:.16e} * T))) - '.format(lo_array[5]) +
                 '{:.16e} / T)'.format(lo_array[6]) +
                 utils.line_end[lang]
                 )
        file.write(line)

        if lang in ['c', 'cuda']:
            file.write('  } else {\n')
        elif lang in ['fortran', 'matlab']:
            file.write('  else\n')

        if isFirst:
            line = utils.line_start + '  Kc = '
        else:
            if lang in ['cuda', 'c']:
                line = utils.line_start + '  Kc += '
            else:
                line = utils.line_start + '  Kc = Kc + '
        line += ('({:.16e} + '.format(hi_array[0]) +
                 '{:.16e} * '.format(hi_array[1]) +
                 'logT + T * ('
                 '{:.16e} + T * ('.format(hi_array[2]) +
                 '{:.16e} + T * ('.format(hi_array[3]) +
                 '{:.16e} + '.format(hi_array[4]) +
                 '{:.16e} * T))) - '.format(hi_array[5]) +
                 '{:.16e} / T)'.format(hi_array[6]) +
                 utils.line_end[lang]
                 )
        file.write(line)

        if lang in ['c', 'cuda']:
            file.write('  }\n\n')
        elif lang == 'fortran':
            file.write('  end if\n\n')
        elif lang == 'matlab':
            file.write('  end\n\n')
        isFirst = False

    line = utils.line_start + 'Kc = '
    if sum_nu != 0:
        num = (chem.PA / chem.RU) ** sum_nu
        line += '{:.16e} * '.format(num)
    line += 'exp(Kc)' + utils.line_end[lang]
    file.write(line)


def get_infs(rxn):
    if rxn.low:
        # unimolecular/recombination fall-off
        beta_0minf = rxn.low[1] - rxn.b
        E_0minf = rxn.low[2] - rxn.E
        k0kinf = rate.rxn_rate_const(rxn.low[0] / rxn.A,
                                     beta_0minf, E_0minf
                                     )
    elif rxn.high:
        # chem-activated bimolecular rxn
        beta_0minf = rxn.b - rxn.high[1]
        E_0minf = rxn.E - rxn.high[2]
        k0kinf = rate.rxn_rate_const(rxn.A / rxn.high[0],
                                     beta_0minf, E_0minf
                                     )
    return beta_0minf, E_0minf, k0kinf


def write_dt_comment(file, lang, rind):
    line = utils.line_start + utils.comment[lang]
    line += ('partial of rxn ' + str(rind) + ' wrt T' + '\n')
    file.write(line)


def write_dy_comment(file, lang, rind):
    line = utils.line_start + utils.comment[lang]
    line += ('partial of rxn ' + str(rind) + ' wrt species' + '\n')
    file.write(line)


def write_dy_y_finish_comment(file, lang):
    line = utils.line_start + utils.comment[lang]
    line += 'Finish dYk / Yj\'s\n'
    line += utils.line_start + utils.comment[lang]
    line += 'And dT/dYj\'s\n'
    file.write(line)


def write_dt_t_comment(file, lang, sp):
    line = utils.line_start + utils.comment[lang]
    line += 'partial of dT wrt T for spec {}'.format(sp.name) + '\n'
    file.write(line)


def write_dt_y_comment(file, lang, sp):
    line = utils.line_start + utils.comment[lang]
    line += 'partial of T wrt Y_{}'.format(sp.name) + '\n'
    file.write(line)

def get_rxn_params_dt(rxn, rev=False):
    jline = ''
    if rev:
        if (abs(rxn.rev_par[1]) > 1.0e-90
            and abs(rxn.rev_par[2]) > 1.0e-90):
            jline += ('{:.16e} + '.format(rxn.rev_par[1]) +
                      '({:.16e} / T)'.format(rxn.rev_par[2])
                      )
        elif abs(rxn.rev_par[1]) > 1.0e-90:
            jline += '{:.16e}'.format(rxn.rev_par[1])
        elif abs(rxn.rev_par[2]) > 1.0e-90:
            jline += '({:.16e} / T)'.format(rxn.rev_par[2])
    else:
        if (abs(rxn.b) > 1.0e-90) and (abs(rxn.E) > 1.0e-90):
            jline += '{:.16e} + ({:.16e} / T)'.format(rxn.b, rxn.E)
        elif abs(rxn.b) > 1.0e-90:
            jline += '{:.16e}'.format(rxn.b)
        elif abs(rxn.E) > 1.0e-90:
            jline += '({:.16e} / T)'.format(rxn.E)
    return jline


def write_db_dt_def(file, lang, specs, reacs, rev_reacs, dBdT_flag, do_unroll):
    if len(rev_reacs):
        file.write('  double dBdT[{}]'.format(len(specs)) + utils.line_end[lang])
    template = 'dBdT[{}]'
    t_mid = {}
    for i_rxn in rev_reacs:
        rxn = reacs[i_rxn]
        # only reactions with no reverse Arrhenius parameters
        if rxn.rev_par:
            continue

        # all participating species
        for sp_ind in rxn.reac + rxn.prod:

            # skip if already printed
            if dBdT_flag[sp_ind]:
                continue

            dBdT_flag[sp_ind] = True
            if not specs[sp_ind].Trange[1] in t_mid:
                t_mid[specs[sp_ind].Trange[1]] = []
            t_mid[specs[sp_ind].Trange[1]].append(sp_ind)

            if lang in ['c', 'cuda']:
                dBdT = template.format(sp_ind)
            elif lang in ['fortran', 'matlab']:
                dBdT = template.format(sp_ind + 1)
            line = '    '
    for mid_temp in t_mid:
        # dB/dT evaluation (with temperature conditional)
        line = utils.line_start + 'if (T <= {:})'.format(mid_temp)
        if lang in ['c', 'cuda']:
            line += ' {\n'
        elif lang == 'fortran':
            line += ' then\n'
        elif lang == 'matlab':
            line += '\n'
        file.write(line)
        for sp_ind in sorted(t_mid[mid_temp]):
            if lang in ['c', 'cuda']:
                dBdT = template.format(sp_ind)
            elif lang in ['fortran', 'matlab']:
                dBdT = template.format(sp_ind + 1)
            line = (utils.line_start * 2 + dBdT +
                    ' = ({:.16e}'.format(specs[sp_ind].lo[0] - 1.0) +
                    ' + {:.16e} / T) / T'.format(specs[sp_ind].lo[5]) +
                    ' + {:.16e} + T'.format(specs[sp_ind].lo[1] / 2.0) +
                    ' * ({:.16e}'.format(specs[sp_ind].lo[2] / 3.0) +
                    ' + T * ({:.16e}'.format(specs[sp_ind].lo[3] / 4.0) +
                    ' + {:.16e} * T))'.format(specs[sp_ind].lo[4] / 5.0) +
                    utils.line_end[lang]
                    )
            file.write(line)

        if lang in ['c', 'cuda']:
            file.write('  } else {\n')
        elif lang in ['fortran', 'matlab']:
            file.write('  else\n')

        for sp_ind in sorted(t_mid[mid_temp]):
            if lang in ['c', 'cuda']:
                dBdT = template.format(sp_ind)
            elif lang in ['fortran', 'matlab']:
                dBdT = template.format(sp_ind + 1)
            line = (utils.line_start * 2 +  dBdT +
                    ' = ({:.16e}'.format(specs[sp_ind].hi[0] - 1.0) +
                    ' + {:.16e} / T) / T'.format(specs[sp_ind].hi[5]) +
                    ' + {:.16e} + T'.format(specs[sp_ind].hi[1] / 2.0) +
                    ' * ({:.16e}'.format(specs[sp_ind].hi[2] / 3.0) +
                    ' + T * ({:.16e}'.format(specs[sp_ind].hi[3] / 4.0) +
                    ' + {:.16e} * T))'.format(specs[sp_ind].hi[4] / 5.0) +
                    utils.line_end[lang]
                    )
            file.write(line)

        if lang in ['c', 'cuda']:
            file.write('  }\n\n')
        elif lang == 'fortran':
            file.write('  end if\n\n')
        elif lang == 'matlab':
            file.write('  end\n\n')

def get_db_dt(lang, specs, rxn, do_unroll):
    template = 'dBdT[{}]'
    jline = ''
    notfirst = False
    # contribution from dBdT terms from
    # all participating species
    for sp_ind in rxn.prod:
        if sp_ind in rxn.reac:
            nu = (rxn.prod_nu[rxn.prod.index(sp_ind)] -
                  rxn.reac_nu[rxn.reac.index(sp_ind)]
                  )
        else:
            nu = rxn.prod_nu[rxn.prod.index(sp_ind)]

        if (nu == 0):
            continue

        if lang in ['c', 'cuda']:
            dBdT = template.format(sp_ind)
        elif lang in ['fortran', 'matlab']:
            dBdT = template.format(sp_ind + 1)

        if not notfirst:
            # first entry
            if nu == 1:
                jline += dBdT
            elif nu == -1:
                jline += '-' + dBdT
            else:
                jline += '{} * '.format(float(nu)) + dBdT
        else:
            # not first entry
            if nu == 1:
                jline += ' + '
            elif nu == -1:
                jline += ' - '
            else:
                if (nu > 0):
                    jline += ' + {}'.format(float(nu))
                else:
                    jline += ' - {}'.format(float(abs(nu)))
                jline += ' * '
            jline += dBdT
        notfirst = True

    for sp_ind in rxn.reac:
        # skip species also in products, already counted
        if sp_ind in rxn.prod:
            continue

        nu = -rxn.reac_nu[rxn.reac.index(sp_ind)]

        if lang in ['c', 'cuda']:
            dBdT = template.format(sp_ind)
        elif lang in ['fortran', 'matlab']:
            dBdT = template.format(sp_ind + 1)

        # not first entry
        if nu == 1:
            jline += ' + '
        elif nu == -1:
            jline += ' - '
        else:
            if (nu > 0):
                jline += ' + {}'.format(float(nu))
            else:
                jline += ' - {}'.format(float(abs(nu)))
            jline += ' * '
        jline += dBdT

    return jline


def write_pr(file, lang, specs, reacs, pdep_reacs, rxn, get_array, last_conc_temp=None):
    # print lines for necessary pressure-dependent variables
    line = utils.line_start + 'conc_temp = '
    conc_temp_log = None
    if rxn.pdep_sp != '':
        line += get_array(lang, 'conc', rxn.pdep_sp)
    elif not rxn.thd_body_eff:
        line += 'm'
    else:
        # take care of the conc_temp collapsing
        conc_temp_log = []
        line += '(m'

        for isp, eff in rxn.thd_body_eff:
            if eff > 1.0:
                line += ' + {} * '.format(eff - 1.0)
            elif eff < 1.0:
                line += ' - {} * '.format(1.0 - eff)
            if eff != 1.0:
                line += get_array(lang, 'conc', isp)
                if conc_temp_log is not None:
                    conc_temp_log.append((isp, eff - 1.0))
        line += ')'

        if last_conc_temp is not None:
            # need to update based on the last
            new_conc_temp = []
            for species, alpha in conc_temp_log:
                match = next((sp for sp in last_conc_temp if sp[0] == species), None)
                if match is not None:
                    coeff = alpha - match[1]
                else:
                    coeff = alpha
                if coeff != 0.0:
                    new_conc_temp.append((species, coeff))
            for species, alpha in last_conc_temp:
                match = next((sp for sp in conc_temp_log if sp[0] == species), None)
                if match is None:
                    new_conc_temp.append((species, -alpha))

            use_conc = new_conc_temp if len(new_conc_temp) < len(conc_temp_log) else conc_temp_log
            if len(use_conc):
                # remake the line with the updated numbers
                line = utils.line_start + 'conc_temp {}= ({}'.format(
                    '+' if use_conc == new_conc_temp else '',
                    'm + ' if use_conc != new_conc_temp else '')

                for i, thd_sp in enumerate(use_conc):
                    isp = thd_sp[0]
                    if i > 0:
                        line += ' {}{} * '.format('- ' if thd_sp[1] < 0 else '+ ', abs(thd_sp[1]))
                    else:
                        line += '{} * '.format(thd_sp[1])
                    line += get_array(lang, 'conc', isp)
                line += ')'
            else:
                line = ''

    if len(line):
        file.write(line + utils.line_end[lang])
        file.write(utils.line_start + 'conc_temp = fmax(conc_temp, 1e-300)'
                    + utils.line_end[lang])

    if rxn.pdep:
        line = utils.line_start + 'Pr = conc_temp'
        beta_0minf, E_0minf, k0kinf = get_infs(rxn)
        # finish writing P_ri
        line += (' * (' + k0kinf + ')' +
                 utils.line_end[lang]
                 )
        file.write(line)

    return conc_temp_log


def write_troe(file, lang, rxn):
    line = ('  Fcent = '
            '{:.16e} * '.format(1.0 - rxn.troe_par[0]) +
            'exp(T / {:.16e})'.format(-rxn.troe_par[1]) +
            ' + {:.16e} * exp(T / '.format(rxn.troe_par[0]) +
            '{:.16e})'.format(-rxn.troe_par[2])
            )
    if len(rxn.troe_par) == 4 and rxn.troe_par[3] != 0.0:
        line += ' + exp({:.16e} / T)'.format(-rxn.troe_par[3])
    line += utils.line_end[lang]
    file.write(line)

    line = ('  A = log10(fmax(Pr, 1.0e-300)) - 0.67 * '
            'log10(fmax(Fcent, 1.0e-300)) - 0.4' +
            utils.line_end[lang]
            )
    file.write(line)

    line = ('  B = 0.806 - 1.1762 * log10(fmax(Fcent, 1.0e-300)) - '
            '0.14 * log10(fmax(Pr, 1.0e-300))' +
            utils.line_end[lang]
            )
    file.write(line)

    line = ('  lnF_AB = 2.0 * log(fmax(Fcent, 1.0e-300)) * '
            'A / (B * B * B * (1.0 + A * A / (B * B)) * '
            '(1.0 + A * A / (B * B)))' +
            utils.line_end[lang]
            )
    file.write(line)


def write_sri(file, lang):
    line = ('  X = 1.0 / (1.0 + log10(fmax(Pr, 1.0e-300)) * '
            'log10(fmax(Pr, 1.0e-300)))' + utils.line_end[lang]
            )
    file.write(line)

def get_pdep_dt(lang, rxn, rev_reacs, rind, pind, get_array):
    beta_0minf, E_0minf, k0kinf = get_infs(rxn)
    jline = utils.line_start + 'j_temp = (' + get_array(lang, 'pres_mod', pind)
    jline += ' * ((' + ('-Pr * ' if rxn.high else '')  # high -> chem-activated bimolecular rxn

    # dPr/dT
    jline += ('({:.4e} + ('.format(beta_0minf) +
              '{:.16e} / T) - 1.0) / '.format(E_0minf) +
              '(T * (1.0 + Pr)))'
              )

    if rxn.sri:
        jline += write_sri_dt(lang, rxn, beta_0minf, E_0minf, k0kinf)
    elif rxn.troe:
        jline += write_troe_dt(lang, rxn, beta_0minf, E_0minf, k0kinf)

    jline += ') * '

    if rxn.rev:
        # forward and reverse reaction rates
        jline += '(' + get_array(lang, 'fwd_rates', rind)
        jline += ' - ' + \
                 get_array(lang, 'rev_rates', rev_reacs.index(rind))
        jline += ')'
    else:
        # forward reaction rate only
        jline += '' + get_array(lang, 'fwd_rates', rind)

    jline += ' + (' + get_array(lang, 'pres_mod', pind)

    return jline


def write_sri_dt(lang, rxn, beta_0minf, E_0minf, k0kinf):
    jline = (' + X * ((('
             '{:.16} / '.format(rxn.sri_par[0] * rxn.sri_par[1]) +
             '(T * T)) * exp('
             '{:.16} / T) - '.format(-rxn.sri_par[1]) +
             '{:.16e} * '.format(1.0 / rxn.sri_par[2]) +
             'exp(T / {:.16})) / '.format(-rxn.sri_par[2]) +
             '({:.16} * '.format(rxn.sri_par[0]) +
             'exp({:.16} / T) + '.format(-rxn.sri_par[1]) +
             'exp(T / {:.16})) - '.format(-rxn.sri_par[2]) +
             'X * {:.16} * '.format(2.0 / math.log(10.0)) +
             'log10(fmax(Pr, 1.0e-300)) * ('
             '{:.16e} + ('.format(beta_0minf) +
             '{:.16e} / T) - 1.0) * '.format(E_0minf) +
             'log({:.16} * exp('.format(rxn.sri_par[0]) +
             '{:.16} / T) + '.format(-rxn.sri_par[1]) +
             'exp(T / '
             '{:.16})) / T)'.format(-rxn.sri_par[2])
             )

    if len(rxn.sri_par) == 5 and rxn.sri_par[4] != 0.0:
        jline += ' + ({:.16} / T)'.format(rxn.sri_par[4])

    return jline


def write_troe_dt(lang, rxn, beta_0minf, E_0minf, k0kinf):
    jline = (' + (((1.0 / '
             '(Fcent * (1.0 + A * A / (B * B)))) - '
             'lnF_AB * ('
             '-{:.16e}'.format(0.67 / math.log(10.0)) +
             ' * B + '
             '{:.16e} * '.format(1.1762 / math.log(10.0)) +
             'A) / Fcent)'
             ' * ({:.16e}'.format(-(1.0 - rxn.troe_par[0]) /
                                 rxn.troe_par[1]) +
             ' * exp(T / '
             '{:.16e}) - '.format(-rxn.troe_par[1]) +
             '{:.16e} * '.format(rxn.troe_par[0] /
                                rxn.troe_par[2]) +
             'exp(T / '
             '{:.16e})'.format(-rxn.troe_par[2])
             )
    if len(rxn.troe_par) == 4 and rxn.troe_par[3] != 0.0:
        jline += (' + ({:.16e} / '.format(rxn.troe_par[3]) +
                  '(T * T)) * exp('
                  '{:.16e} / T)'.format(-rxn.troe_par[3])
                  )
    jline += '))'

    jline += (' - lnF_AB * ('
              '{:.16e}'.format(1.0 / math.log(10.0)) +
              ' * B + '
              '{:.16e}'.format(0.14 / math.log(10.0)) +
              ' * A) * '
              '({:.16e} + ('.format(beta_0minf) +
              '{:.16e} / T) - 1.0) / T'.format(E_0minf)
              )

    return jline


def write_dcp_dt(file, lang, specs):
    T_mid_buckets = {}
    # put all of the same T_mids together
    for isp, sp in enumerate(specs):
        if sp.Trange[1] not in T_mid_buckets:
            T_mid_buckets[sp.Trange[1]] = []
        T_mid_buckets[sp.Trange[1]].append(isp)

    first = True
    for T_mid in T_mid_buckets:
        # write the if statement
        line = utils.line_start + 'if (T <= {:})'.format(T_mid)
        if lang in ['c', 'cuda']:
            line += ' {\n'
        elif lang == 'fortran':
            line += ' then\n'
        elif lang == 'matlab':
            line += '\n'
        file.write(line)
        # and the update line
        line = utils.line_start + '  working_temp'
        if lang in ['c', 'cuda']:
            line += ' {}= '.format('+' if not first else '')
        elif lang in ['fortran', 'matlab']:
            line += ' = {}'.format('working_temp + ' if not first else '')
        for isp in T_mid_buckets[T_mid]:
            sp = specs[isp]
            if T_mid_buckets[T_mid].index(isp):
                line += '\n    + '

            y_str = utils.get_array(lang, 'y', isp + 1) if isp + 1 != len(specs) \
                        else 'y_N'
            line += '(' + y_str
            line += (' * {:.16e} * ('.format(chem.RU / sp.mw) +
                     '{:.16e} + '.format(sp.lo[1]) +
                     'T * ({:.16e} + '.format(2.0 * sp.lo[2]) +
                     'T * ({:.16e} + '.format(3.0 * sp.lo[3]) +
                     '{:.16e} * T)))'.format(4.0 * sp.lo[4]) +
                     ')'
                     )
        line += utils.line_end[lang]
        file.write(line)

        # now do the high temperature side
        if lang in ['c', 'cuda']:
            file.write('  } else {\n')
        elif lang in ['fortran', 'matlab']:
            file.write('  else\n')
        # and the update line
        line = utils.line_start + '  working_temp'
        if lang in ['c', 'cuda']:
            line += ' {}= '.format('+' if not first else '')
        elif lang in ['fortran', 'matlab']:
            line += ' = {}'.format('working_temp + ' if not first else '')

        for isp in T_mid_buckets[T_mid]:
            sp = specs[isp]
            if T_mid_buckets[T_mid].index(isp):
                line += '\n    + '

            y_str = utils.get_array(lang, 'y', isp + 1) if isp + 1 != len(specs) \
                        else 'y_N'
            line += '(' + y_str
            line += (' * {:.16e} * ('.format(chem.RU / sp.mw) +
                     '{:.16e} + '.format(sp.hi[1]) +
                     'T * ({:.16e} + '.format(2.0 * sp.hi[2]) +
                     'T * ({:.16e} + '.format(3.0 * sp.hi[3]) +
                     '{:.16e} * T)))'.format(4.0 * sp.hi[4]) +
                     ')'
                     )
        line += utils.line_end[lang]
        file.write(line)
        # and finish the if
        if lang in ['c', 'cuda']:
            file.write('  }\n\n')
        elif lang == 'fortran':
            file.write('  end if\n\n')
        elif lang == 'matlab':
            file.write('  end\n\n')

        first = False

def get_elementary_rxn_dt(lang, specs, rxn, rind, rev_idx,
                          get_array, do_unroll
                          ):
    """Write contribution from temperature derivative of reaction rate for
    elementary reaction.

    """

    jline = ''
    if rxn.rev and rxn.rev_par:
        dk_dt = get_rxn_params_dt(rxn, rev=False)
        nu = sum(rxn.reac_nu)

        if dk_dt or nu != 1.0:
            #we actually need to do the dk/dt for both
            jline = get_array(lang, 'fwd_rates', rind)
            jline += ' * ('
            if dk_dt:
                jline += dk_dt

            # loop over reactants
            if nu != 1.0:
                if dk_dt and jline:
                    jline += ' + '
                jline += '{}'.format(1. - float(nu))
            jline += ')'

        dk_dt = get_rxn_params_dt(rxn, rev=True)
        nu = sum(rxn.prod_nu)
        if dk_dt or nu != 1.0:
            jline += ' - ' + \
            get_array(lang, 'rev_rates', rev_idx) + \
            ' * ('

            if dk_dt:
                jline += dk_dt

            # product nu sum
            if nu != 1.0:
                if dk_dt and jline:
                    jline += ' + '
                jline += '{}'.format(1. - float(nu))
            jline += ')'
    elif rxn.rev:
        #we don't need the dk/dt for both,
        #so write different to not calculate twice, and instead
        #rely on loading fwd/rev rates again, as they should
        #be cached

        dk_dt = get_rxn_params_dt(rxn, rev=False)
        if dk_dt:
            jline += '('
            jline += get_array(lang, 'fwd_rates', rind)
            if rxn.rev:
                jline += ' - ' + \
                get_array(lang, 'rev_rates', rev_idx)
            jline += ')'
            jline += ' * ('

            jline += dk_dt
            jline += ')'

        # loop over reactants
        nu = sum(rxn.reac_nu)
        if nu != 1.0:
            if jline:
                jline += ' + '
            jline += get_array(lang, 'fwd_rates', rind)
            jline += ' * {}'.format(1. - float(nu))

        dbdt = get_db_dt(lang, specs, rxn, do_unroll)
        nu = sum(rxn.prod_nu)
        if dbdt or nu != 1.0:
            if jline:
                jline += ' - '
            else:
                jline += '-'
            jline += get_array(lang, 'rev_rates', rev_idx)
            jline += ' * ('
            # product nu sum
            nu = sum(rxn.prod_nu)
            if nu != 1.0:
                jline += '{} + '.format(1. - float(nu))
            if dbdt:
                jline += '-T * ('

                # product nu sum
                jline += dbdt
                jline += '))'
    else:
        #forward only, combine dk/dt and nu sum
        dk_dt = get_rxn_params_dt(rxn, rev=False)
        nu = sum(rxn.reac_nu)
        if dk_dt or nu != 1.0:
            jline += get_array(lang, 'fwd_rates', rind)
            jline += ' * ('
            jline += dk_dt

            # loop over reactants
            nu = sum(rxn.reac_nu)
            if nu != 1.0:
                if jline:
                    jline += ' + '
                jline += '{}'.format(1. - float(nu))

            jline += ')'


    # print line for reaction
<<<<<<< HEAD
    return jline + ') * rho_inv' + utils.line_end[lang]
=======
    if jline:
        jline += ')) * rho_inv' + utils.line_end[lang]
    return jline
>>>>>>> 58608a3e

def write_cheb_ut(file, lang, rxn):
    line_list = []
    line_list.append('cheb_temp_0 = 1')
    line_list.append('cheb_temp_1 = Pred')
    #start pressure dot product
    for i in range(1, rxn.cheb_n_temp):
        line_list.append(utils.get_array(lang, 'dot_prod', i) +
          '= {:.16e} + Pred * {:.16e}'.format(i * rxn.cheb_par[i, 0],
            i * rxn.cheb_par[i, 1]))

    #finish pressure dot product
    update_one = True
    for j in range(2, rxn.cheb_n_pres):
        if update_one:
            new = 1
            old = 0
        else:
            new = 0
            old = 1
        line = 'cheb_temp_{}'.format(old)
        line += ' = 2 * Pred * cheb_temp_{}'.format(new)
        line += ' - cheb_temp_{}'.format(old)
        line_list.append(line)
        for i in range(1, rxn.cheb_n_temp):
            line_list.append(utils.get_array(lang, 'dot_prod', i)  +
              ' += {:.16e} * cheb_temp_{}'.format(
                i * rxn.cheb_par[i, j], old))

        update_one = not update_one

    line_list.append('cheb_temp_0 = 1.0')
    line_list.append('cheb_temp_1 = 2.0 * Tred')
    #finally, do the temperature portion
    line_list.append('kf = ' + utils.get_array(lang, 'dot_prod', 1) +
                     ' + 2.0 * Tred * ' + utils.get_array(lang, 'dot_prod', 2))

    update_one = True
    for i in range(3, rxn.cheb_n_temp):
        if update_one:
            new = 1
            old = 0
        else:
            new = 0
            old = 1
        line = 'cheb_temp_{}'.format(old)
        line += ' = 2.0 * Tred * cheb_temp_{}'.format(new)
        line += ' - cheb_temp_{}'.format(old)
        line_list.append(line)
        line_list.append('kf += ' + utils.get_array(lang, 'dot_prod', i) +
                         ' * ' + 'cheb_temp_{}'.format(old))

        update_one = not update_one

    line_list = [utils.line_start + line + utils.line_end[lang] for
                  line in line_list]
    file.write(''.join(line_list))

def write_cheb_rxn_dt(file, lang, jline, rxn, rind, rev_idx, specs, get_array, do_unroll):
    # Chebyshev reaction
    tlim_inv_sum = 1.0 / rxn.cheb_tlim[0] + 1.0 / rxn.cheb_tlim[1]
    tlim_inv_sub = 1.0 / rxn.cheb_tlim[1] - 1.0 / rxn.cheb_tlim[0]
    file.write(utils.line_start +
            'Tred = ((2.0 / T) - ' +
            '{:.16e}) / {:.16e}'.format(tlim_inv_sum, tlim_inv_sub) +
            utils.line_end[lang]
            )

    plim_log_sum = (math.log10(rxn.cheb_plim[0]) +
                    math.log10(rxn.cheb_plim[1])
                    )
    plim_log_sub = (math.log10(rxn.cheb_plim[1]) -
                    math.log10(rxn.cheb_plim[0])
                    )
    file.write(utils.line_start +
            'Pred = (2.0 * log10(pres) - ' +
            '{:.16e}) / {:.16e}'.format(plim_log_sum, plim_log_sub) +
            utils.line_end[lang]
            )

    #do U(T) sum
    write_cheb_ut(file, lang, rxn)

    jline += 'kf * ({:.16e} / T)'.format(-2.0 * math.log(10) / tlim_inv_sub)

    jline += ' * (' + get_array(lang, 'fwd_rates', rind)

    if rxn.rev:
        # reverse reaction rate also
        jline += ' - ' + get_array(lang, 'rev_rates', rev_idx)

    jline += ')'
    nu = sum(rxn.reac_nu)
    if nu != 1.0:
        jline += ' + ' + get_array(lang, 'fwd_rates', rind)
        jline += ' * {}'.format(1. - float(nu))

    if rxn.rev:
        jline += ' - ' + get_array(lang, 'rev_rates', rev_idx) + ' * ('
        nu = sum(rxn.prod_nu)
        if nu != 1.0:
            jline += '{} + '.format(1. - float(nu))
        jline += '-T * (' + get_db_dt(lang, specs, rxn, do_unroll)
        jline += '))'

    jline += ')) * rho_inv'
    # print line for reaction
    file.write(jline + utils.line_end[lang])

def write_plog_rxn_dt(file, lang, jline, specs, rxn, rind, rev_idx, get_array, do_unroll):
    # Plog reactions have conditional contribution,
    # depends on pressure range

    (p1, A_p1, b_p1, E_p1) = rxn.plog_par[0]

    # For pressure below the first pressure given, use standard
    # Arrhenius expression.

    # Make copy, but with specific pressure Arrhenius coefficients
    rxn_p = chem.ReacInfo(rxn.rev, rxn.reac, rxn.reac_nu,
                          rxn.prod, rxn.prod_nu,
                          A_p1, b_p1, E_p1
                          )

    dkdt = get_elementary_rxn_dt(lang, specs, rxn_p, rind,
                                     rev_idx, get_array, do_unroll)
    have_prev = False
    if dkdt:
        file.write(utils.line_start + 'if (pres <= {:.4e}) {{\n'.format(p1))
        file.write(utils.line_start + jline + dkdt)
        have_prev = True

    for idx, vals in enumerate(rxn.plog_par[:-1]):
        (p1, A_p1, b_p1, E_p1) = vals
        (p2, A_p2, b_p2, E_p2) = rxn.plog_par[idx + 1]

        if A_p2 / A_p1 < 0:
            #MIT mechanisms occaisionally have (for some unknown reason)
            #negative A's, so we need to handle the log(K2) - log(K1) term differently
            raise NotImplementedError
        else:
            jline_p = ''
            if b_p1 != 0.0:
                jline_p += '{:.16e} + '.format(b_p1)
            if E_p1 != 0.0:
                jline_p += '{:.16e} / T + '.format(E_p1)
            if b_p2 - b_p1 != 0.0 or E_p2 - E_p1 != 0.0:
                jline_p += '('
                if b_p2 - b_p1 != 0.0:
                    jline_p += '{:.16e} + '.format(b_p2 - b_p1)
                if E_p2 - E_p1 != 0.0:
                    jline_p += '{:.16e} / T) * (log(pres)'.format(E_p2 - E_p1)
                    if p1 != 1.0:
                        jline_p += ' - {:.16e}'.format(math.log(p1))
                    jline_p += ') / '
                    assert p1 != p2, 'Cannot have equal pressures in PLOG'
                    jline_p += '{:.16e})'.format(math.log(p2) - math.log(p1))

        if jline_p:
            jline_p = jline + jline_p


            jline_p += ' * (' + get_array(lang, 'fwd_rates', rind)

            if rxn.rev:
                # reverse reaction rate also
                jline_p += ' - ' + get_array(lang, 'rev_rates', rev_idx)

            jline_p += ')'
            nu = sum(rxn.reac_nu)
            if nu != 1.0:
                jline_p += ' + ' + get_array(lang, 'fwd_rates', rind)
                jline_p += ' * {}'.format(1. - nu)

            if rxn.rev:
                nu = sum(rxn.prod_nu)
                dbdt = get_db_dt(lang, specs, rxn, do_unroll)
                if nu != 1.0 or dbdt:
                    jline_p += ' - ' + get_array(lang, 'rev_rates', rev_idx)
                    jline_p += ' * ('
                    if nu != 1.0:
                        jline_p+= '{} + '.format(1. - nu)
                    dbdt = get_db_dt(lang, specs, rxn, do_unroll)
                    if dbdt:
                        jline_p += '-T * (' + get_db_dt(lang, specs, rxn, do_unroll)
                        jline_p += ')'
                    jline_p += ')'

            jline_p += ')) * rho_inv'
            #jline_p += '))'
            if have_prev:
                file.write(
                    utils.line_start + '}} else if ((pres > {:.4e}) '.format(p1) +
                    '&& (pres <= {:.4e})) {{\n'.format(p2)
                    )
            else:
                file.write(
                    utils.line_start + 'if ((pres > {:.4e}) '.format(p1) +
                    '&& (pres <= {:.4e})) {{\n'.format(p2)
                    )
            have_prev = True
            # print line for reaction
            file.write(utils.line_start + jline_p + utils.line_end[lang])

    (pn, A_pn, b_pn, E_pn) = rxn.plog_par[-1]
    file.write(utils.line_start + '}} else if (pres > {:.4e}) {{\n'.format(pn))

    # For pressure above the final pressure given, use standard
    # Arrhenius expression.

    # Make copy, but with specific pressure Arrhenius coefficients
    rxn_p = chem.ReacInfo(rxn.rev, rxn.reac, rxn.reac_nu,
                          rxn.prod, rxn.prod_nu,
                          A_pn, b_pn, E_pn
                          )
    dkdt = get_elementary_rxn_dt(lang, specs, rxn_p, rind,
                                     rev_idx, get_array, do_unroll
                                     )
    if dkdt:
        if have_prev:
            file.write(utils.line_start + '}} else if (pres > {:.4e}) {{\n'.format(pn))
        else:
            file.write(utils.line_start + 'if (pres > {:.4e}) {{\n'.format(pn))
        file.write(utils.line_start + jline + dkdt)

        file.write(utils.line_start + '}\n')


def write_dt_y(file, lang, specs, sp, isp, num_s,
               touched, sparse_indicies, get_array
               ):
    for k_sp, sp_k in enumerate(specs[:-1]):
        line = utils.line_start
        lin_index = (num_s) * (k_sp + 1)
        if lang in ['c', 'cuda']:
            line += get_array(lang, 'jac', lin_index)
            if not lin_index in sparse_indicies:
                sparse_indicies.append(lin_index)
        elif lang in ['fortran', 'matlab']:
            line += get_array(lang, 'jac', 0, twod=k_sp + 1)
            if not (1, k_sp + 1) in sparse_indicies:
                sparse_indicies.append((1, k_sp + 1))
        if lang in ['fortran', 'matlab']:
            line += ' = ' + (get_array(lang, 'jac', 0, twod=k_sp + 1) + ' +' if touched[lin_index] else '') + ' -('
        else:
            line += ' {}= -('.format('+' if touched[lin_index] else '')
        touched[lin_index] = True

        if lang in ['c', 'cuda']:
            line += ('' + get_array(lang, 'h', isp) + ' * ('
                     '' + get_array(lang, 'jac', isp + 1 + (num_s) * (k_sp + 1)) +
                     ' * cp_avg * rho' +
                     ' - (' + get_array(lang, 'cp', k_sp) + ' * ' + get_array(lang, 'spec_rates', isp) +
                     ' * {:.8e}))'.format(sp.mw)
                     )
        elif lang in ['fortran', 'matlab']:
            line += ('' + get_array(lang, 'h', isp) + ' * ('
                     '' + get_array(lang, 'jac', isp + 1, twod=k_sp + 1) +
                     ' * cp_avg * rho' +
                     ' - (' + get_array(lang, 'cp', k_sp) + ' * ' + get_array(lang, 'spec_rates', isp) +
                     ' * {:.8e}))'.format(sp.mw)
                     )
        line += ')' + utils.line_end[lang]
        file.write(line)


def write_dt_y_division(file, lang, specs, num_s, get_array):
    line = utils.line_start + utils.comment[lang]
    line += ('Complete dT/dy calculations\n')
    file.write(line)
    file.write(utils.line_start + 'j_temp = 1.0 / (rho * cp_avg * cp_avg)' + utils.line_end[lang])
    for k_sp, sp_k in enumerate(specs[:-1]):
        line = utils.line_start
        lin_index = (num_s) * (k_sp + 1)
        if lang in ['c', 'cuda']:
            line += get_array(lang, 'jac', lin_index)
            line += ' *= (j_temp)'
        elif lang in ['fortran', 'matlab']:
            line += get_array(lang, 'jac', 0, twod=k_sp + 1)
            line += '= ' + get_array(lang, 'jac', 0, twod=k_sp + 1)
            line += ' * (j_temp)'

        line += utils.line_end[lang]
        file.write(line)
    file.write('\n')


def write_dt_completion(file, lang, specs, J_nplusone_touched, get_array):
    line = utils.line_start + utils.comment[lang]
    line += ('Complete dT wrt T calculations\n')
    file.write(line)
    line = utils.line_start
    if lang in ['c', 'cuda']:
        line += get_array(lang, 'jac', 0)
    elif lang in ['fortran', 'matlab']:
        line += get_array(lang, 'jac', 0, twod=0)

    line += ' = -('

    for k_sp, sp_k in enumerate(specs):
        if k_sp:
            line += utils.line_start + '  + '
        line += (get_array(lang, 'spec_rates', k_sp) +
                 ' * {:.8e}'.format(sp_k.mw) + ' * '
                 )
        line += ('(-working_temp * ' + get_array(lang, 'h', k_sp) +
                 ' / cp_avg + ' + '' + get_array(lang, 'cp', k_sp) + ')'
                 )
        if k_sp + 1 == len(specs):
            j_str = 'J_nplusone'
        else:
            j_str = get_array(lang, 'jac', k_sp + 1, twod=0)
        if k_sp + 1 < len(specs) or J_nplusone_touched:
            line += (' + ' + j_str + ' * ' +
                     get_array(lang, 'h', k_sp) + ' * rho'
                     )
        if k_sp != len(specs) - 1:
            if lang == 'fortran':
                line += ' &'
            line += '\n'

    line += ') / (rho * cp_avg)'
    line += utils.line_end[lang]
    file.write(line)


def write_sub_intro(path, lang, number, rate_list, this_rev, this_pdep,
                    this_thd, this_troe, this_sri, this_cheb, cheb_dim,
                    this_plog, no_shared, has_nsp
                    ):
    """
    Writes the header and definitions for of any of the various sub-functions

    Returns the opened file
    """
    with open(os.path.join(path, 'jacob_' + str(number) +
              utils.header_ext[lang]), 'w'
              ) as file:
        file.write('#ifndef JACOB_HEAD_{}\n'.format(number) +
                   '#define JACOB_HEAD_{}\n'.format(number) +
                   '\n'
                   '#include "../header{}"\n'.format(utils.header_ext[lang]) +
                   '\n' + ('__device__ ' if lang == 'cuda' else '') +
                   ''
                   'void eval_jacob_{} ('.format(number)
                   )
        file.write('const double, const double*')
        for rate in rate_list:
            file.write(', const double*')
        if this_pdep:
            file.write(', const double')
        file.write(', const double, const double, const double*, '
                   'const double, double*'
                   + (', double*, double*' if has_nsp else '') +
                   ');\n'
                   '\n'
                   '#endif\n'
                   )
    file = open(os.path.join(path, 'jacob_' + str(number) +
                utils.file_ext[lang]), 'w'
                )
    file.write('#include <math.h>\n'
               '#include "../header{}"\n'.format(utils.header_ext[lang]) +
               '\n'
               )

    line =  '__device__ ' if lang == 'cuda' else ''

    line += ('void eval_jacob_{} (const double pres, '.format(number) +
             'const double * conc')
    for rate in rate_list:
        line += ', const double* ' + rate
    if this_pdep:
        line += ', const double m'
    line += (', const double mw_avg, const double rho, const double* dBdT, '
             'const double T, double* jac'
             )
    if has_nsp:
        line += ', double* J_nplusone, double* J_nplusjplus'
    line += ') {'
    file.write(line + '\n')

    if not no_shared and lang == 'cuda':
        file.write(utils.line_start +
                   'extern __shared__ double shared_temp[]' +
                   utils.line_end[lang]
                   )
        # third-body variable needed for reactions
    if this_pdep:
        line = utils.line_start
        if lang == 'c':
            line += 'double '
        elif lang == 'cuda':
            line += 'register double '
        line += ('conc_temp' +
                 utils.line_end[lang]
                 )
        file.write(line)


    # log(T)
    line = utils.line_start
    if lang == 'c':
        line += 'double '
    elif lang == 'cuda':
        line += 'register double '
    line += ('logT = log(T)' +
             utils.line_end[lang]
             )
    file.write(line)

    line = utils.line_start
    if lang == 'c':
        line += 'double '
    elif lang == 'cuda':
        line += 'register double '
    line += 'kf = 0.0' + utils.line_end[lang]
    file.write(line)


    line = utils.line_start
    if lang == 'c':
        line += 'double '
    elif lang == 'cuda':
        line += 'register double '
    line += 'j_temp = 0.0' + utils.line_end[lang]
    file.write(line)

    if this_pdep or this_thd:
        line = utils.line_start
        if lang == 'c':
            line += 'double '
        elif lang == 'cuda':
            line += 'register double '
        line += 'pres_mod_temp = 0.0' + utils.line_end[lang]
        file.write(line)

    # if any reverse reactions, will need Kc
    if this_rev:
        line = utils.line_start
        if lang == 'c':
            line += 'double '
        elif lang == 'cuda':
            line += 'register double '
        file.write(line + 'Kc = 0.0' + utils.line_end[lang])
        file.write(line + 'kr = 0.0' + utils.line_end[lang])

    # pressure-dependence variables
    if this_pdep:
        line = utils.line_start
        if lang == 'c':
            line += 'double '
        elif lang == 'cuda':
            line += 'register double '
        line += 'Pr = 0.0' + utils.line_end[lang]
        file.write(line)

    if this_troe:
        line = ''.join([utils.line_start +
                       'double {} = 0.0{}'.format(x, utils.line_end[lang])
                       for x in 'Fcent', 'A', 'B', 'lnF_AB']
                       )
        file.write(line)

    if this_sri:
        line = utils.line_start + 'double X = 0.0' + utils.line_end[lang]
        file.write(line)

    if this_cheb:
        file.write(utils.line_start + 'double Tred, Pred' +
                   utils.line_end[lang]
                   )
        file.write(utils.line_start + 'double cheb_temp_0, cheb_temp_1' +
                   utils.line_end[lang]
                   )
        file.write(utils.line_start + 'double dot_prod[{}]'.format(cheb_dim) +
                   utils.line_end[lang]
                   )

    if this_plog:
        file.write(utils.line_start + 'double kf2' + utils.line_end[lang])

    file.write(utils.line_start + 'double rho_inv = 1.0 / rho' +
               utils.line_end[lang]
               )

    return file


def write_dy_intros(path, lang, number, have_jnplus_jplus):
    with open(os.path.join(path, 'jacob_' + str(number) +
              utils.header_ext[lang]), 'w'
              ) as file:
        file.write('#ifndef JACOB_HEAD_{}\n'.format(number) +
                   '#define JACOB_HEAD_{}\n'.format(number) +
                   '\n'
                   '#include "../header{}"\n'.format(utils.header_ext[lang]) +
                   '\n' +
                   ('__device__ ' if lang == 'cuda' else '') +
                   'void eval_jacob_{} ('.format(number)
                   )
        file.write('const double, const double, const double, const double*, '
                   'const double*, const double*, double*'
                   + (', double*' if have_jnplus_jplus else '') +
                   ');\n'
                   '\n'
                   '#endif\n'
                   )
    file = open(os.path.join(path, 'jacob_' + str(number) +
                utils.file_ext[lang]), 'w'
                )
    file.write('#include "../header{}"\n'.format(utils.header_ext[lang]) +
               '\n'
               )

    line = '__device__ ' if lang == 'cuda' else ''

    line += (
        'void eval_jacob_{} '.format(number) +
        '(const double mw_avg, const double rho, '
        'const double cp_avg, const double* spec_rates, '
        'const double* h, const double* cp, double* jac' +
        (', double* J_nplusjplus' if have_jnplus_jplus else '') +
        ') '
        )
    line += '{\n'
    line += utils.line_start
    if lang == 'cuda':
        line += 'register '
    line += 'double rho_inv = 1.0 / rho'
    file.write(line + utils.line_end[lang])

    file.write(utils.line_start + 'double working_temp = (1.0 / cp_avg)' +
               utils.line_end[lang]
               )
    file.write(utils.line_start + 'double j_temp = 1.0 / '
               '(rho * cp_avg * cp_avg)' + utils.line_end[lang]
               )

    return file


def write_jacobian(path, lang, specs, reacs, splittings=None, smm=None):
    """Write Jacobian subroutine in desired language.

    Parameters
    ----------
    path : str
        Path to build directory for file.
    lang : {'c', 'cuda', 'fortran', 'matlab'}
        Programming language.
    specs : list of SpecInfo
        List of species in the mechanism.
    reacs : list of ReacInfo
        List of reactions in the mechanism.
    splittings : list of int
        If not None and lang == 'cuda', this will be used to partition the sub jacobian routines
    smm : shared_memory_manager, optional
        If not None, use this to manage shared memory optimization

    Returns
    -------
    None

    """

    if lang == 'cuda':
        do_unroll = len(specs) > CUDAParams.Jacob_Unroll
    elif lang == 'c':
        do_unroll = len(specs) > CParams.C_Jacob_Unroll
    if do_unroll:
        # make paths for separate jacobian files
        utils.create_dir(os.path.join(path, 'jacobs'))

    # first write header file
    file = open(os.path.join(path, 'jacob' + utils.header_ext[lang]), 'w')
    file.write('#ifndef JACOB_HEAD\n'
               '#define JACOB_HEAD\n'
               '\n'
               '#include "header{0}"\n'.format(utils.header_ext[lang]) +
               ('#include "jacobs/jac_include{0}"\n'.format(utils.header_ext[lang])
                if do_unroll else '') +
               '#include "chem_utils{0}"\n'
               '#include "rates{0}"\n'.format(utils.header_ext[lang]))
    if lang == 'cuda':
        file.write(
               '#include "gpu_macros.cuh"\n'
               '\n'
               '__device__ ')
    file.write('void eval_jacob (const double, const double, '
               'const double*, double*);\n'
               '\n'
               '#endif\n'
               )
    file.close()

    # numbers of species and reactions
    num_s = len(specs)
    num_r = len(reacs)
    rev_reacs = [i for i, rxn in enumerate(reacs) if rxn.rev]
    num_rev = len(rev_reacs)

    pdep_reacs = []
    for i, reac in enumerate(reacs):
        if reac.thd_body or reac.pdep:
            # add reaction index to list
            pdep_reacs.append(i)
    num_pdep = len(pdep_reacs)

    # create file depending on language
    filename = 'jacob' + utils.file_ext[lang]
    file = open(os.path.join(path, filename), 'w')

    # header files
    file.write('#include "jacob{}"\n\n'.format(utils.header_ext[lang]))

    line = ''
    if lang == 'cuda':
        line = '__device__ '

    if lang in ['c', 'cuda']:
        line += ('void eval_jacob (const double t, const double pres, '
                 'const double * y, double * jac) {\n\n')
    elif lang == 'fortran':
        line += 'subroutine eval_jacob (t, pres, y, jac)\n\n'

        # fortran needs type declarations
        line += ('  implicit none\n'
                 '  integer, parameter :: wp = kind(1.0d0)'
                 '  real(wp), intent(in) :: t, pres, y({})\n'.format(num_s) +
                 '  real(wp), intent(out) :: jac({0},{0})\n'.format(num_s) +
                 '  \n'
                 '  real(wp) :: T, rho, cp_avg, logT\n'
                 )
        if any(reacs[rxn].thd_body for rxn in rev_reacs):
            line += '  real(wp) :: m\n'
        line += ('  real(wp), dimension({}) :: '.format(num_s) +
                 'conc, cp, h, dy\n'
                 '  real(wp), dimension({}) :: rxn_rates\n'.format(num_r) +
                 '  real(wp), dimension({}) :: pres_mod\n'.format(num_pdep)
                 )
    elif lang == 'matlab':
        line += 'function jac = eval_jacob (T, pres, y)\n\n'
    file.write(line)

    get_array = utils.get_array
    if lang == 'cuda' and smm is not None:
        smm.reset()
        get_array = smm.get_array
        smm.write_init(file, indent=2)

    # get temperature
    if lang in ['c', 'cuda']:
        line = utils.line_start + 'double T = ' + get_array(lang, 'y', 0)
    elif lang in ['fortran', 'matlab']:
        line = utils.line_start + 'T = ' + get_array(lang, 'y', 0)
    line += utils.line_end[lang]
    file.write(line)

    file.write('\n')

    file.write(utils.line_start + utils.comment[lang] + ' average molecular weight\n')
    # calculation of average molecular weight
    if lang in ['c', 'cuda']:
        file.write(utils.line_start + 'double mw_avg;\n')

    file.write(utils.line_start + utils.comment[lang] + ' mass-averaged density\n')
    if lang in ['c', 'cuda']:
        file.write(utils.line_start + 'double rho;\n')

    # evaluate species molar concentrations
    file.write(utils.line_start + utils.comment[lang] + ' species molar concentrations\n')
    if lang in ['c', 'cuda']:
        file.write(utils.line_start + 'double conc[{}];\n'.format(num_s))
    elif lang == 'matlab':
        file.write(utils.line_start + 'conc = zeros({},1);\n'.format(num_s)
                   )
    file.write(utils.line_start + 'double y_N' + utils.line_end[lang])
    file.write(utils.line_start + 'eval_conc (y[0], pres, &y[1], &y_N, &mw_avg, &rho, conc);\n\n')

    rate_list = ['fwd_rates']
    if len(rev_reacs):
        rate_list.append('rev_rates')
    if len(pdep_reacs):
        rate_list.append('pres_mod')
    rate_list.append('spec_rates')
    file.write(utils.line_start + utils.comment[lang] + ' evaluate reaction rates\n')
    # evaluate forward and reverse reaction rates
    if lang in ['c', 'cuda']:
        file.write(utils.line_start + 'double fwd_rates[{}];\n'.format(num_r))
        if lang == 'cuda' and num_rev == 0:
            file.write(utils.line_start + 'double* rev_rates = 0;\n')
        else:
            file.write(utils.line_start + 'double rev_rates[{}];\n'.format(num_rev))
        file.write(utils.line_start + 'eval_rxn_rates (T, pres, conc, fwd_rates, '
                   'rev_rates);\n')
    elif lang == 'fortran':
            file.write(utils.line_start +
                       'call eval_rxn_rates (T, pres, conc, fwd_rates, '
                       'rev_rates)\n'
                       )
    elif lang == 'matlab':
        file.write(utils.line_start + '[fwd_rates, rev_rates] = eval_rxn_rates '
                   '(T, pres, conc);\n'
                   )
    file.write('\n')

    if lang == 'c' or (lang == 'cuda' and num_pdep != 0):
        file.write(utils.line_start + 'double pres_mod[{}];\n'.format(num_pdep))
    elif lang == 'cuda':
        file.write(utils.line_start + 'double* pres_mod = 0;\n')


    if len(pdep_reacs):
        file.write(utils.line_start + utils.comment[lang] + 'get pressure modifications to reaction rates\n')
        # evaluate third-body and pressure-dependence reaction modifications
        if lang in ['c', 'cuda']:
            file.write(utils.line_start + 'get_rxn_pres_mod (T, pres, conc, pres_mod);\n')
        elif lang == 'fortran':
            file.write(utils.line_start + 'call get_rxn_pres_mod (T, pres, conc, pres_mod)\n')
        elif lang == 'matlab':
            file.write(utils.line_start + 'pres_mod = get_rxn_pres_mod (T, pres, conc, '
                       'pres_mod);\n'
                       )
    file.write('\n')

    # evaluate species rates
    file.write(utils.line_start + utils.comment[lang] + ' evaluate rate of change of species molar '
                   'concentration\n')
    if lang in ['c', 'cuda']:
        file.write(utils.line_start + 'double spec_rates[{}];\n'.format(num_s))
        file.write(utils.line_start + 'eval_spec_rates (fwd_rates, rev_rates, '
                   'pres_mod, spec_rates, &spec_rates[{}]);\n'.format(num_s - 1)
                   )
    elif lang == 'fortran':
        file.write(utils.line_start + 'call eval_spec_rates (fwd_rates, rev_rates, '
                   'pres_mod, spec_rates, spec_rates({}))\n'.format(num_s - 1)
                   )
    elif lang == 'matlab':
        file.write(utils.line_start + 'spec_rates = eval_spec_rates(fwd_rates, '
                   'rev_rates, pres_mod);\n'
                   )
    file.write('\n')

    # third-body variable needed for reactions
    if any((rxn.pdep and rxn.pdep_sp == '') or rxn.thd_body for rxn in reacs):
        line = utils.line_start
        if lang == 'c':
            line += 'double '
        elif lang == 'cuda':
            line += 'register double '
        line += ('m = pres / ({:.8e} * T)'.format(chem.RU) +
                 utils.line_end[lang]
                 )
        file.write(line)

        if not do_unroll:
            line = utils.line_start
            if lang == 'c':
                line += 'double '
            elif lang == 'cuda':
                line += 'register double '
            line += ('conc_temp' +
                     utils.line_end[lang]
                     )
            file.write(line)


    # log(T)
    line = utils.line_start
    if lang == 'c':
        line += 'double '
    elif lang == 'cuda':
        line += 'register double '
    line += ('logT = log(T)' +
             utils.line_end[lang]
             )
    file.write(line)

    if not do_unroll:
        line = utils.line_start
        if lang == 'c':
            line += 'double '
        elif lang == 'cuda':
            line += 'register double '
        line += 'j_temp = 0.0' + utils.line_end[lang]
        file.write(line)

        line = utils.line_start
        if lang == 'c':
            line += 'double '
        elif lang == 'cuda':
            line += 'register double '
        line += 'kf = 0.0' + utils.line_end[lang]
        file.write(line)

        if any(rxn.pdep or rxn.thd_body for rxn in reacs):
            line = utils.line_start
            if lang == 'c':
                line += 'double '
            elif lang == 'cuda':
                line += 'register double '
            line += 'pres_mod_temp = 0.0' + utils.line_end[lang]
            file.write(line)

        # if any reverse reactions, will need Kc
        if rev_reacs:
            line = utils.line_start
            if lang == 'c':
                line += 'double '
            elif lang == 'cuda':
                line += 'register double '
            file.write(line + 'Kc = 0.0' + utils.line_end[lang])
            file.write(line + 'kr = 0' + utils.line_end[lang])

        # pressure-dependence variables
        if any(rxn.pdep for rxn in reacs):
            line = utils.line_start
            if lang == 'c':
                line += 'double '
            elif lang == 'cuda':
                line += 'register double '
            line += 'Pr = 0.0' + utils.line_end[lang]
            file.write(line)

        if any(rxn.troe for rxn in reacs):
            line = ''.join(['  double {} = 0.0{}'.format(x, utils.line_end[lang]) for x in 'Fcent', 'A', 'B', 'lnF_AB'])
            file.write(line)

        if any(rxn.sri for rxn in reacs):
            line = utils.line_start + 'double X = 0.0' + utils.line_end[lang]
            file.write(line)

        if any(rxn.cheb for rxn in reacs):
            file.write(utils.line_start + 'double Tred, Pred' + utils.line_end[lang])
            file.write(utils.line_start + 'double cheb_temp_0, cheb_temp_1' + utils.line_end[lang])
            dim = max(rxn.cheb_n_temp for rxn in reacs if rxn.cheb)
            file.write(utils.line_start + 'double dot_prod[{}]'.format(dim) + utils.line_end[lang])

        if any(rxn.plog for rxn in reacs):
            file.write(utils.line_start + 'double kf2' + utils.line_end[lang])

        line = utils.line_start
        if lang == 'c':
            line += 'double '
        elif lang == 'cuda':
            line += 'register double '
        line += 'rho_inv = 1.0 / rho' + utils.line_end[lang]
        file.write(line)

    file.write(utils.line_start + 'double J_nplusone = 0' + utils.line_end[lang])
    file.write(utils.line_start + 'double J_nplusjplus[NSP]' + utils.line_end[lang])

    # variables for equilibrium constant derivatives, if needed
    dBdT_flag = [False for sp in specs]

    # define dB/dT's
    write_db_dt_def(file, lang, specs, reacs, rev_reacs, dBdT_flag, do_unroll)

    line = ''

    ###################################
    # now begin Jacobian evaluation
    ###################################

    # whether this jacobian index has been modified
    touched = [False for i in range(len(specs) * len(specs))]
    J_nplusone_touched = False
    J_nplusjplus_touched = [False for i in range(len(specs))]
    sparse_indicies = []

    last_split_index = None
    jac_count = 0
    next_fn_index = 0
    batch_has_thd = False
    last_conc_temp = None
    ###################################
    # partial derivatives of reactions
    ###################################
    for rind, rxn in enumerate(reacs):
        if do_unroll and (rind == next_fn_index):
            # clear conc temp
            last_conc_temp = None
            file_store = file
            # get next index
            next_fn_index = rind + splittings[0]
            splittings = splittings[1:]
            # get flags
            rev = False
            pdep = False
            thd = False
            troe = False
            sri = False
            cheb = False
            plog = False
            pdep_thd_eff = False
            has_jnplus_one = False
            for ind_next in range(rind, next_fn_index):
                if reacs[ind_next].rev:
                    rev = True
                if reacs[ind_next].pdep:
                    pdep = True
                    if reacs[ind_next].thd_body_eff:
                        pdep_thd_eff = True
                if reacs[ind_next].thd_body:
                    thd = True
                if reacs[ind_next].troe:
                    troe = True
                if reacs[ind_next].sri:
                    sri = True
                if reacs[ind_next].cheb:
                    cheb = True
                if reacs[ind_next].plog:
                    plog = True
                reac = reacs[ind_next]
                if len(specs) - 1 in set(reac.reac + reac.prod) and \
                    utils.get_nu(len(specs) - 1, reac):
                    has_jnplus_one = True

            batch_has_m = pdep

            dim = None
            if cheb:
                dim = max(rxn.cheb_n_temp for rxn in reacs if rxn.cheb)
            # write the specific evaluator for this reaction
            file = write_sub_intro(os.path.join(path, 'jacobs'), lang,
                                   jac_count, rate_list, rev, pdep, thd,
                                   troe, sri, cheb, dim, plog, smm is None,
                                   has_jnplus_one
                                   )

        if lang == 'cuda' and smm is not None:
            variable_list, usages = calculate_shared_memory(rind, rxn, specs,
                                                            reacs, rev_reacs,
                                                            pdep_reacs
                                                            )
            smm.load_into_shared(file, variable_list, usages)


        ######################################
        # with respect to temperature
        ######################################

        write_dt_comment(file, lang, rind)

        # first we need any pres mod terms
        jline = ''
        pind = None
        if rxn.pdep:
            pind = pdep_reacs.index(rind)
            last_conc_temp = write_pr(file, lang, specs, reacs, pdep_reacs,
                                      rxn, get_array, last_conc_temp
                                      )

            # dF/dT
            if rxn.troe:
                write_troe(file, lang, rxn)
            elif rxn.sri:
                write_sri(file, lang)

            jline = get_pdep_dt(lang, rxn, rev_reacs, rind, pind, get_array)

        elif rxn.thd_body:
            # third body reaction
            pind = pdep_reacs.index(rind)

            jline = utils.line_start + 'j_temp = ((-' + get_array(lang, 'pres_mod', pind)
            jline += ' * '

            if rxn.rev:
                # forward and reverse reaction rates
                jline += '(' + get_array(lang, 'fwd_rates', rind)
                jline += ' - ' + \
                    get_array(lang, 'rev_rates', rev_reacs.index(rind))
                jline += ')'
            else:
                # forward reaction rate only
                jline += get_array(lang, 'fwd_rates', rind)

            jline += ' / T) + (' + get_array(lang, 'pres_mod', pind)

        else:
            if lang in ['c', 'cuda', 'matlab']:
                jline += '  j_temp = ((1.0'
            elif lang in ['fortran']:
                jline += '  j_temp = ((1.0_wp'

        jline += ' / T) * ('

        doT = True
        if rxn.plog:
            write_plog_rxn_dt(file, lang, jline, specs, rxn, rind,
                              rev_reacs.index(rind) if rxn.rev else None,
                              get_array, do_unroll
                              )

        elif rxn.cheb:
            write_cheb_rxn_dt(file, lang, jline, rxn, rind,
                              rev_reacs.index(rind) if rxn.rev else None,
                              specs, get_array, do_unroll
                              )

        else:
            dkdt = get_elementary_rxn_dt(
                lang, specs, rxn, rind,
                rev_reacs.index(rind) if rxn.rev else None,
                get_array, do_unroll
                )
            if dkdt:
                file.write(jline + dkdt)
            else:
                doT = False
        
        if doT:
            for k_sp in set(rxn.reac + rxn.prod):
                sp_k = specs[k_sp]
                line = utils.line_start
                nu = utils.get_nu(k_sp, rxn)
                if nu == 0:
                    continue
                if lang in ['c', 'cuda']:
                    j_str = ('{}J_nplusone'.format('*' if do_unroll else '')
                             if k_sp + 1 == num_s
                             else get_array(lang, 'jac', k_sp + 1)
                             )
                    line += (
                        j_str +
                        ' {}= {}j_temp{} * {:.16e}'.format(
                            '+' if touched[k_sp + 1] else '',
                            '' if nu == 1 else ('-' if nu == -1 else ''),
                            ' * {}'.format(float(nu))
                            if nu != 1 and nu != -1 else '',
                            sp_k.mw
                            )
                        )
                elif lang in ['fortran', 'matlab']:
                    # NOTE: I believe there was a bug here w/ the previous
                    # fortran/matlab code (as it looks like it would be zero
                    # indexed)
                    j_str = ('J_nplusone' if k_sp + 1 == num_s
                             else get_array(lang, 'jac', k_sp + 1, twod=0)
                             )
                    line += (
                        j_str + ' = ' +
                        (j_str + ' + ' if touched[k_sp + 1] else '') +
                        ' {}j_temp{} * {:.16e}'.format('' if nu == 1 else
                            ('-' if nu == -1 else ''),
                            ' * {}'.format(float(nu))
                            if nu != 1 and nu != -1 else '', sp_k.mw
                            )
                        )
                file.write(line + utils.line_end[lang])
                if k_sp + 1 == num_s:
                    J_nplusone_touched = True
                else:
                    touched[k_sp + 1] = True
                if lang in ['c', 'cuda']:
                    if k_sp + 1 not in sparse_indicies:
                        sparse_indicies.append(k_sp + 1)
                elif lang in ['fortran', 'matlab']:
                    if (k_sp + 1, 1) not in sparse_indicies:
                        sparse_indicies.append((k_sp + 1, 1))

            file.write('\n')

        ######################################
        # with respect to species
        ######################################
        write_dy_comment(file, lang, rind)

        if rxn.rev and not rxn.rev_par:
            # need to find Kc
            write_kc(file, lang, specs, rxn)

        # need to write the dr/dy parts (independent of any species)
        write_dr_dy(file, lang, rev_reacs, rxn, rind, pind, len(specs), get_array)

        # write the forward / backwards rates:
        write_rates(file, lang, rxn)

        # now loop through each species
        for j_sp, sp_j in enumerate(specs[:-1]):
            for k_sp in set(rxn.reac + rxn.prod):
                sp_k = specs[k_sp]

                nu = utils.get_nu(k_sp, rxn)

                if nu == 0:
                    continue

                jline = utils.line_start
                if k_sp + 1 < num_s:
                    lin_index = k_sp + 1 + (num_s) * (j_sp + 1)
                    # sparse indexes
                    if lang in ['c', 'cuda']:
                        if lin_index not in sparse_indicies:
                            sparse_indicies.append(lin_index)
                        jline += (get_array(lang, 'jac', lin_index) +
                              ' {}= '.format('+' if touched[lin_index] else '')
                              )
                    elif lang in ['fortran', 'matlab']:
                        if (k_sp + 1, j_sp + 1) not in sparse_indicies:
                            sparse_indicies.append((k_sp + 1, j_sp + 1))
                        jline += (get_array(lang, 'jac', k_sp + 1, twod=j_sp + 1) +
                              (' = ' + get_array(lang, 'jac', k_sp + 1, twod=j_sp + 1) if touched[k_sp + 1] else '')
                              + ' + ')

                    touched[lin_index] = True
                else:
                    if lang in ['c', 'cuda']:
                        jline += (get_array(lang, 'J_nplusjplus', j_sp) +
                            ' {}= '.format('+' if J_nplusjplus_touched[j_sp] else '')
                            )
                    elif lang in ['fortran', 'matlab']:
                        jline += (get_array(lang, 'J_nplusjplus', j_sp) +
                                    (' = ' + get_array(lang, 'J_nplusjplus', j_sp)
                                    if J_nplusjplus_touched[j_sp] else '') + ' + ')

                    J_nplusjplus_touched[j_sp] = True

                working_temp = ''
                mw_frac = (sp_k.mw / sp_j.mw) * float(nu)
                if mw_frac == -1.0:
                    working_temp += ' -'
                elif mw_frac != 1.0:
                    working_temp += ' {:.16e} * '.format(mw_frac)
                else:
                    working_temp += ' '

                working_temp += '('

                working_temp += write_dr_dy_species(lang, specs, rxn, pind, j_sp, sp_j, rind, rev_reacs,
                                                    get_array)

                working_temp += ')'

                jline += working_temp
                jline += utils.line_end[lang]

                file.write(jline)
                jline = ''

        file.write('\n')

        if lang == 'cuda' and smm is not None:
            evictable = [x for x in variable_list if not x.base == 'conc']
            smm.mark_for_eviction(evictable)

        if do_unroll and (rind == next_fn_index - 1 or rind == len(reacs) - 1):
            # switch back
            file.write('}\n\n')
            file = file_store
            file.write('  eval_jacob_{}('.format(jac_count))
            jac_count += 1
            line = ('pres, conc')
            for rate in rate_list:
                line += ', ' + rate
            if batch_has_m:
                line += ', m'
            line += ', mw_avg, rho, dBdT, T, jac'
            if has_jnplus_one:
                line += ', &J_nplusone, J_nplusjplus'
            line += ')'
            file.write(line + utils.line_end[lang])

    ###################################
    # Partial derivatives of temperature (energy equation)
    ###################################

    # evaluate enthalpy
    if lang in ['c', 'cuda']:
        file.write('  // species enthalpies\n'
                   '  double h[{}];\n'.format(num_s) +
                   '  eval_h(T, h);\n')
    elif lang == 'fortran':
        file.write('  ! species enthalpies\n'
                   '  call eval_h(T, h)\n'
                   )
    elif lang == 'matlab':
        file.write('  % species enthalpies\n'
                   '  h = eval_h(T);\n'
                   )
    file.write('\n')

    # evaluate specific heat
    if lang in ['c', 'cuda']:
        file.write('  // species specific heats\n'
                   '  double cp[{}];\n'.format(num_s) +
                   '  eval_cp(T, cp);\n')
    elif lang == 'fortran':
        file.write('  ! species specific heats\n'
                   '  call eval_cp(T, cp)\n'
                   )
    elif lang == 'matlab':
        file.write('  % species specific heats\n'
                   '  cp = eval_cp(T);\n'
                   )
    file.write('\n')

    # average specific heat
    if lang == 'c':
        file.write('  // average specific heat\n'
                   '  double cp_avg;\n'
                   )
    elif lang == 'cuda':
        file.write('  // average specific heat\n'
                   '  register double cp_avg;\n'
                   )
    elif lang == 'fortran':
        file.write('  ! average specific heat\n')
    elif lang == 'matlab':
        file.write('  % average specific heat\n')

    line = utils.line_start + 'cp_avg = '
    isfirst = True
    for sp in specs[:-1]:
        if len(line) > 70:
            if lang in ['c', 'cuda']:
                line += '\n'
            elif lang == 'fortran':
                line += ' &\n'
            elif lang == 'matlab':
                line += ' ...\n'
            file.write(line)
            line = utils.line_start + '   '

        isp = specs.index(sp)
        line += ('(' + get_array(lang, 'y', isp + 1) + ' * ' + get_array(lang, 'cp', isp) + ')')
        line += ' + '

        isfirst = False
    line += ('(' + 'y_N' + ' * ' + get_array(lang, 'cp', len(specs) - 1) + ')')
    line += utils.line_end[lang]
    file.write(line)

    # set jac[0] = 0
    # set to zero
    line = utils.line_start
    if lang in ['c', 'cuda']:
        line += get_array(lang, 'jac', 0) + ' = 0.0'
        sparse_indicies.append(0)
    elif lang == 'fortran':
        line += get_array(lang, 'jac', 0, twod=0) + ' = 0.0_wp'
        sparse_indicies.append((1, 1))
    elif lang == 'matlab':
        line += get_array(lang, 'jac', 0, twod=0) + ' = 0.0'
        sparse_indicies.append((1, 1))
    touched[0] = True
    line += utils.line_end[lang]
    file.write(line)

    if not do_unroll:
        line = utils.line_start
        if lang == 'c':
            line += 'double '
        elif lang == 'cuda':
            line += 'register double '
        line += 'working_temp = (1.0 / cp_avg)' + utils.line_end[lang]
        file.write(line)

        file.write(utils.line_start + 'j_temp = 1.0 / (rho * cp_avg * cp_avg)' + utils.line_end[lang])
    else:
        file.write(utils.line_start + 'double working_temp = 0' + utils.line_end[lang])

    next_fn_index = 0
    # need to finish the dYk/dYj's
    write_dy_y_finish_comment(file, lang)
    for k_sp, sp_k in enumerate(specs):
        if do_unroll and k_sp == next_fn_index:
            store_file = file
            unroll_len = CParams.C_Jacob_Unroll if lang == 'c' else CUDAParams.Jacob_Unroll
            next_fn_index += min(unroll_len, len(specs) - k_sp)

            have_jnplus_jplus = next_fn_index >= len(specs) and any(J_nplusjplus_touched)

            file = write_dy_intros(os.path.join(path, 'jacobs'), lang, jac_count, have_jnplus_jplus)

        for j_sp, sp_j in enumerate(specs):
            lin_index = k_sp + 1 + (num_s) * (j_sp + 1)
            #the num_s + 1 row is zero
            #so skip
            if j_sp + 1 == num_s:
                continue

            if k_sp + 1 < num_s and touched[lin_index]:
                #still in the actual jacobian
                #and this combo matters
                line = utils.line_start
                # zero out if unused
                if lang in ['c', 'cuda'] and not lin_index in sparse_indicies:
                    file.write(utils.line_start + get_array(lang, 'jac', lin_index) + ' = 0.0' + utils.line_end[lang])
                elif lang in ['fortran', 'matlab'] and not (k_sp + 1, j_sp + 1) in sparse_indicies:
                    file.write(utils.line_start + get_array(lang, 'jac', k_sp + 1, twod=j_sp + 1) + ' = 0.0' + utils.line_end[lang])
                else:
                    # need to finish
                    if lang in ['c', 'cuda']:
                        line += get_array(lang, 'jac', lin_index) + ' += '
                    elif lang in ['fortran', 'matlab']:
                        line += (get_array(lang, 'jac', k_sp + 1, twod=j_sp + 1) +
                                 ' = ' + get_array(lang, 'jac', k_sp + 1, twod=j_sp + 1) + ' + ')

                    line += '(' + get_array(lang, 'spec_rates', k_sp)
                    line += ' * mw_avg * {:.16e} * rho_inv)'.format((sp_k.mw / sp_j.mw) * (1. - sp_j.mw / specs[-1].mw))
                    line += utils.line_end[lang]
                    file.write(line)
            elif k_sp + 1 == num_s and J_nplusjplus_touched[j_sp]:
                #out of bounds in the Jnplusjplus ones
                #and this combo matters
                line = utils.line_start
                # need to finish
                if lang in ['c', 'cuda']:
                    line += get_array(lang, 'J_nplusjplus', j_sp) + ' += '
                elif lang in ['fortran', 'matlab']:
                    line += (get_array(lang, 'J_nplusjplus', j_sp) +
                             ' = ' + get_array(lang, 'jac', j_sp) + ' + ')

                line += '(' + get_array(lang, 'spec_rates', k_sp)
                line += ' * mw_avg * {:.16e} * rho_inv)'.format((sp_k.mw / sp_j.mw) * (1. - sp_j.mw / specs[-1].mw))
                line += utils.line_end[lang]
                file.write(line)


            ######################################
            # Derivative with respect to species
            ######################################
            line = utils.line_start
            my_index = (num_s) * (j_sp + 1)
            if lang in ['c', 'cuda']:
                line += get_array(lang, 'jac', my_index)
                if not my_index in sparse_indicies:
                    sparse_indicies.append(my_index)
            elif lang in ['fortran', 'matlab']:
                line += get_array(lang, 'jac', 0, twod=j_sp + 1)
                if not (1, j_sp + 1) in sparse_indicies:
                    sparse_indicies.append((1, j_sp + 1))
            if lang in ['fortran', 'matlab']:
                line += ' = ' + (get_array(lang, 'jac', 0, twod=j_sp + 1)
                                 + ' +' if touched[my_index] else ''
                                 ) + ' -('
            else:
                line += ' {}= {}('.format('-' if touched[my_index] else '',
                                          '' if touched[my_index] else '-')
            touched[my_index] = True


            jac_part = ''
            if k_sp + 1 < num_s:
                #still in the actual jacobian
                if touched[lin_index]:
                    if lang in ['c', 'cuda']:
                        jac_part = 'working_temp * ' + get_array(lang, 'jac', lin_index) + ' - '
                    if lang in ['fortran', 'matlab']:
                        jac_part = 'working_temp * ' + get_array(lang, 'jac', k_sp + 1, twod=j_sp + 1) + ' - '
                else:
                    jac_part = '-'
            else:
                #out of bounds, so need to check the
                #Jnplusjplus ones
                if J_nplusjplus_touched[j_sp]:
                    if lang in ['c', 'cuda']:
                        jac_part = 'working_temp * ' + get_array(lang, 'J_nplusjplus', j_sp) + ' - '
                    if lang in ['fortran', 'matlab']:
                        jac_part = 'working_temp * ' + get_array(lang, 'J_nplusjplus', j_sp + 1) + ' - '
                else:
                    jac_part = '-'

            if lang in ['c', 'cuda']:
                line += (get_array(lang, 'h', k_sp) + ' * (' + jac_part +
                         '(j_temp * (' + get_array(lang, 'cp', j_sp) +
                         ' - ' + get_array(lang, 'cp', num_s - 1) + ')' +
                         ' * ' + get_array(lang, 'spec_rates', k_sp) +
                         ' * {:.8e}))'.format(sp_k.mw)
                         )
            elif lang in ['fortran', 'matlab']:
                line += (get_array(lang, 'h', k_sp) + jac_part +
                         ' - (j_temp * (' + get_array(lang, 'cp', j_sp) +
                         ' - ' + get_array(lang, 'cp', num_s - 1) + ')' +
                         ' * ' + get_array(lang, 'spec_rates', k_sp) +
                         ' * {:.8e}))'.format(sp_k.mw)
                         )
            line += ')' + utils.line_end[lang]
            file.write(line)

        if do_unroll and k_sp == next_fn_index - 1:
            # switch back
            file.write('}\n\n')
            file = file_store
            file.write('  eval_jacob_{}('.format(jac_count))
            jac_count += 1
            line = 'mw_avg, rho, cp_avg, spec_rates, h, cp, jac'
            if have_jnplus_jplus:
                line += ', J_nplusjplus'
            line += ')'
            file.write(line + utils.line_end[lang])

    ######################################
    # Derivatives with respect to temperature
    ######################################
    write_dcp_dt(file, lang, specs)

    ######################################
    # Derivative with respect to species
    ######################################
    # write_dt_y_comment(file, lang, sp)
    # write_dt_y(file, lang, specs, sp, isp, num_s, touched, sparse_indicies, get_array)

    file.write('\n')

    # next need to divide everything out
    #write_dt_y_division(file, lang, specs, num_s, get_array)

    # finish the dT entry
    write_dt_completion(file, lang, specs, J_nplusone_touched, get_array)

    if lang in ['c', 'cuda']:
        file.write('} // end eval_jacob\n\n')
    elif lang == 'fortran':
        file.write('end subroutine eval_jacob\n\n')
    elif lang == 'matlab':
        file.write('end\n\n')

    file.close()

    # remove any duplicates
    sparse_indicies = list(set(sparse_indicies))

    # create include file
    if do_unroll:
        with open(os.path.join(path, 'jacobs', 'jac_include' + utils.header_ext[lang]), 'w') as tempfile:
            tempfile.write('#ifndef JAC_INCLUDE_H\n'
                           '#define JAC_INCLUDE_H\n')
            for i in range(jac_count):
                tempfile.write('#include "jacob_{}{}"\n'.format(i, utils.header_ext[lang]))
            tempfile.write('#endif\n\n')

        with open(os.path.join(path, 'jacobs', 'jac_list_{}'.format(lang)), 'w') as tempfile:
            tempfile.write(' '.join(['jacob_{}{}'.format(i, utils.file_ext[lang]) for i in range(jac_count)]))
    return sparse_indicies


def write_sparse_multiplier(path, lang, sparse_indicies, nvars):
    """Write a subroutine that multiplies the non-zero entries of the
    Jacobian with a column 'j' of another matrix.

    Parameters
    ----------
    path : str
        Path to build directory for file.
    lang : {'c', 'cuda', 'fortran', 'matlab'}
        Programming language.
    inidicies : list
        A list of indicies where the Jacobian is non-zero
    nvars : int
        How many variables in the Jacobian matrix

    Returns
    -------
    None

    """

    sorted_and_cleaned = sorted(list(set(sparse_indicies)))
    # first write header file
    file = open(os.path.join(path, 'sparse_multiplier{}'.format(utils.header_ext[lang])), 'w')
    file.write('#ifndef SPARSE_HEAD\n'
               '#define SPARSE_HEAD\n')
    file.write('\n#define N_A {}'.format(len(sorted_and_cleaned)))
    file.write(
        '\n'
        '#include "header{}"\n'.format(utils.header_ext[lang]) +
        '\n' +
        ('__device__\n' if lang == 'cuda' else '') +
        'void sparse_multiplier (const double *, const double *, double*);\n'
        '\n'
        '#ifdef COMPILE_TESTING_METHODS\n'
        '  int test_sparse_multiplier();\n'
        '#endif\n'
        '\n'
        '#endif\n'
        )
    file.close()

    # create file depending on language
    filename = 'sparse_multiplier' + utils.file_ext[lang]
    file = open(os.path.join(path, filename), 'w')

    file.write('#include "sparse_multiplier{}"\n\n'.format(utils.header_ext[lang]))

    if lang == 'cuda':
        file.write('__device__\n')

    file.write(
        "void sparse_multiplier(const double * A, const double * Vm, double* w) {\n")

    if lang == 'cuda':
        """optimize for cache reusing"""
        touched = [False for i in range(nvars)]
        for i in range(nvars):
            # get all indicies that belong to row i
            i_list = [x for x in sorted_and_cleaned if int(x / nvars) == i]
            for index in i_list:
                file.write(' ' + utils.get_array(lang, 'w', index % nvars) + ' {}= '.format(
                    '+' if touched[index % nvars] else ''))
                file.write(' ' + utils.get_array(lang, 'A', index) + ' * '
                           + utils.get_array(lang, 'Vm', i) + utils.line_end[lang])
                touched[index % nvars] = True
        zero_out = [i for i, t in enumerate(touched) if not t]
        for i in zero_out:
            file.write(' ' + utils.get_array(lang, 'w', i) + ' = 0' + utils.line_end[lang])
        file.write("}\n")
    else:
        for i in range(nvars):
            # get all indicies that belong to row i
            i_list = [x for x in sorted_and_cleaned if x % nvars == i]
            if not len(i_list):
                file.write(
                    '  ' + utils.get_array(lang, 'w', i) + ' = 0' + utils.line_end[lang])
                continue
            file.write('  ' + utils.get_array(lang, 'w', i) + ' = ')
            for index in i_list:
                if i_list.index(index):
                    file.write(" + ")
                file.write(' ' + utils.get_array(lang, 'A', index) + ' * '
                           + utils.get_array(lang, 'Vm', int(index / nvars)))
            file.write(";\n")
        file.write("}\n")

    file.close()


def create_jacobian(lang, mech_name, therm_name=None, optimize_cache=False,
                    initial_state="", num_blocks=8, num_threads=64,
                    no_shared=False, L1_preferred=True, multi_thread=None,
                    force_optimize=False, build_path='./out/', last_spec=None,
                    skip_jac=False
                    ):
    """Create Jacobian subroutine from mechanism.

    Parameters
    ----------
    lang : {'c', 'cuda', 'fortran', 'matlab'}
        Language type.
    mech_name : str
        Reaction mechanism filename (e.g. 'mech.dat').
    therm_name : str, optional
        Thermodynamic database filename (e.g. 'therm.dat')
        or nothing if info in mechanism file.
    optimize_cache : bool, optional
        If true, use the greedy optimizer to attempt to
        improve cache hit rates
    initial_state : str, optional
        A comma separated list of the initial conditions to use in form T,P,X (e.g. 800,1,H2=1.0,O2=0.5)
        Temperature in K, P in atm
    num_blocks : int, optional
        The target number of blocks / sm to achieve for cuda
    num_threads : int, optional
        The target number of threads / block to achieve for cuda
    no_shared : bool, optional
        If true, do not use the shared_memory_manager to attempt to optimize for CUDA
    L1_preferred : bool, optional
        If true, prefer a larger L1 cache and a smaller shared memory size for CUDA
    multi_thread : int, optional
        The number of threads to use during optimization
    force_optimize : bool, optional
        If true, redo the cache optimization even if the same mechanism
    build_path : str, optional
        The output directory for the jacobian files
    last_spec : str, optional
        If specified, the species to assign to the last index.
        Typically should be N2, Ar, He or another inert bath gas
    skip_jac : bool, optional
        If True, only the reaction rate subroutines will be generated

    Returns
    -------
    None

    """

    lang = lang.lower()
    if lang not in utils.langs:
        print('Error: language needs to be one of: ')
        for l in utils.langs:
            print(l)
        sys.exit(2)

    # create output directory if none exists
    utils.create_dir(build_path)

    # Interpret reaction mechanism file, depending on Cantera or
    # Chemkin format.
    if mech_name.endswith(tuple(['.cti', '.xml'])):
        [elems, specs, reacs] = mech.read_mech_ct(mech_name)
    else:
        [elems, specs, reacs] = mech.read_mech(mech_name, therm_name)

    if not specs:
        print('No species found in file: {}'.format(mech_name))
        sys.exit(3)

    if not reacs:
        print('No reactions found in file: {}'.format(mech_name))
        sys.exit(3)

    #check to see if the last_spec is specified
    if last_spec is not None:
        #find the index if possible
        isp = next((i for i, sp in enumerate(specs)
                        if sp.name.lower() == last_spec.lower().strip()),
                        None)
        if isp is None:
            print('Warning: User specified last species {} not found in mechanism.'
                  '  Attempting to find a default species.'.format(last_spec))
            last_spec = None
        else:
            last_spec = isp
    else:
        print('User specified last species not found or not specified.  '
              'Attempting to find a default species')
    if last_spec is None:
        wt = chem.get_elem_wt()
        #check for N2, Ar, He, etc.
        candidates = [('N2', wt['n'] * 2.), ('Ar', wt['ar']),
                        ('He', wt['he'])]
        for sp in candidates:
            match = next((isp for isp, spec in enumerate(specs)
                          if sp[0].lower() == spec.name.lower() and
                          sp[1] == spec.mw),
                            None)
            if match is not None:
                last_spec = match
                break
        if last_spec is not None:
            print('Default last species {} found.'.format(specs[last_spec].name))
    if last_spec is None:
        print('Warning: Neither a user specified or default last species '
              'could be found. Proceeding using the last species in the '
              'base mechanism: {}'.format(specs[-1].name))
        last_spec = len(specs) - 1

    optimize_cache = optimize_cache and cache.HAVE_NJ
    if optimize_cache:
        specs, reacs, \
        fwd_spec_mapping, fwd_rxn_mapping, \
        reverse_spec_mapping, reverse_rxn_mapping = \
                cache.optimize_cache(specs, reacs,
                                       multi_thread, force_optimize,
                                       build_path, last_spec
                                       )
    else:
        fwd_rxn_mapping = range(len(reacs))
        reverse_rxn_mapping = range(len(reacs))

        fwd_spec_mapping, reverse_spec_mapping = utils.get_species_mappings(len(specs), last_spec)

        #pick up the last_spec and drop it at the end
        temp = specs[:]
        for i in range(len(specs)):
            specs[i] = temp[fwd_spec_mapping[i]]


    the_len = len(reacs)
    splittings = []
    unroll_len = CParams.C_Jacob_Unroll if lang == 'c' else CUDAParams.Jacob_Unroll
    while the_len > 0:
        splittings.append(min(unroll_len, the_len))
        the_len -= unroll_len

    if lang == 'cuda':
        CUDAParams.write_launch_bounds(build_path, num_blocks, num_threads,
                                       L1_preferred, no_shared
                                       )
    smm = None
    if lang == 'cuda' and not no_shared:
        smm = shared.shared_memory_manager(num_blocks, num_threads,
                                           L1_preferred
                                           )

    #reassign the reaction's product / reactant / third body list
    # to integer indexes for speed
    utils.reassign_species_lists(reacs, specs)

    ## now begin writing subroutines

    # print reaction rate subroutine
    rate.write_rxn_rates(build_path, lang, specs, reacs, fwd_rxn_mapping, smm)

    # if third-body/pressure-dependent reactions,
    # print modification subroutine
    if next((r for r in reacs if (r.thd_body or r.pdep)), None):
        rate.write_rxn_pressure_mod(build_path, lang, specs, reacs,
                                    fwd_rxn_mapping, smm
                                    )

    # write species rates subroutine
    rate.write_spec_rates(build_path, lang, specs, reacs,
                    fwd_spec_mapping, fwd_rxn_mapping, smm)

    # write chem_utils subroutines
    rate.write_chem_utils(build_path, lang, specs)

    # write derivative subroutines
    rate.write_derivs(build_path, lang, specs, reacs)

    # write mass-mole fraction conversion subroutine
    rate.write_mass_mole(build_path, lang, specs)

    # write header file
    aux.write_header(build_path, lang)

    # write mechanism initializers and testing methods
    aux.write_mechanism_initializers(build_path, lang, specs, reacs, initial_state,
                                     reverse_spec_mapping, reverse_rxn_mapping,
                                     optimize_cache, last_spec)

    if skip_jac == False:
        # write Jacobian subroutine
        sparse_indicies = write_jacobian(build_path, lang, specs, reacs, splittings, smm)

        write_sparse_multiplier(build_path, lang, sparse_indicies, len(specs))

    return 0


if __name__ == "__main__":
    args = get_parser()

    create_jacobian(lang=args.lang,
                    mech_name=args.input,
                    therm_name=args.thermo,
                    optimize_cache=args.cache_optimizer,
                    initial_state=args.initial_conditions,
                    num_blocks=args.num_blocks,
                    num_threads=args.num_threads,
                    no_shared=args.no_shared,
                    L1_preferred=args.L1_preferred,
                    multi_thread=args.multi_thread,
                    force_optimize=args.force_optimize,
                    build_path=args.build_path,
                    last_spec=args.last_species
                    )<|MERGE_RESOLUTION|>--- conflicted
+++ resolved
@@ -1085,13 +1085,9 @@
 
 
     # print line for reaction
-<<<<<<< HEAD
-    return jline + ') * rho_inv' + utils.line_end[lang]
-=======
     if jline:
-        jline += ')) * rho_inv' + utils.line_end[lang]
+        jline += ') * rho_inv' + utils.line_end[lang]
     return jline
->>>>>>> 58608a3e
 
 def write_cheb_ut(file, lang, rxn):
     line_list = []
@@ -2104,7 +2100,7 @@
                 file.write(jline + dkdt)
             else:
                 doT = False
-        
+
         if doT:
             for k_sp in set(rxn.reac + rxn.prod):
                 sp_k = specs[k_sp]
